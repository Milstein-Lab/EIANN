import torch
import numpy as np
import scipy

import matplotlib
import matplotlib.pyplot as plt
import matplotlib.gridspec as gs

import os
import pathlib
import h5py
import click
import gc
import copy
from reportlab.pdfgen import canvas

import EIANN.utils as ut
import EIANN.plot as pt
import EIANN._network as nt

plt.rcParams.update({'font.size': 6,
                    'axes.spines.right': False,
                    'axes.spines.top':   False,
                    'axes.linewidth':    0.5,
                    'axes.labelpad':     2.0, 
                    'xtick.major.size':  2,
                    'xtick.major.width': 0.5,
                    'ytick.major.size':  2,
                    'ytick.major.width': 0.5,
                    'xtick.major.pad':   2,
                    'ytick.major.pad':   2,
                    'legend.frameon':       False,
                    'legend.handletextpad': 0.5,
                    'legend.handlelength': 0.8,
                    # 'legend.handleheight': 10,
                    'legend.labelspacing': 0.2,
                    'legend.columnspacing': 1.2,
                    'lines.linewidth': 0.5,
                    'figure.figsize': [10.0, 3.0],
                    'font.sans-serif': 'Avenir',
                    'svg.fonttype': 'none',
                    'text.usetex': False})



########################################################################################################

def generate_data_hdf5(config_path, saved_network_path, hdf5_path, recompute=None):
    '''
    Loads a network and saves plot-ready processed data into an hdf5 file.

    :param config_path_prefix: Path to config file directory
    :param saved_network_path_prefix: Path to directory containing pickled network
    :param model_dict: Dictionary containing model information for a single model
    :param hdf5_path: Path to hdf5 file to save data to
    '''

    # Build network
    network_name = os.path.basename(config_path).split('.')[0]
    pickle_filename = os.path.basename(saved_network_path).split('.')[0]
    network_seed, data_seed = pickle_filename.split('_')[-2:]
    if 'extended' in saved_network_path:
        network_seed, data_seed = pickle_filename.split('_')[-3:-1]
    assert network_seed.isdigit() and data_seed.isdigit(), f"network_seed and data_seed must be numbers, but got {network_seed} and {data_seed}"
    network = ut.build_EIANN_from_config(config_path, network_seed=network_seed)    
    seed = f"{network_seed}_{data_seed}"

    # Define which variables to compute
    variables_to_save = ['percent_correct', 'average_pop_activity_dict', 
                         'val_loss_history', 'val_accuracy_history', 'val_history_train_steps', 'test_loss_history', 'test_accuracy_history',
                         'angle_vs_bp', 'angle_vs_bp_stochastic', 'feedback_weight_angle_history', 'sparsity_history', 'selectivity_history']
    if "Dend" in "".join(network.populations.keys()):
        variables_to_save.extend(["binned_mean_forward_dendritic_state", "binned_mean_forward_dendritic_state_steps"])
    if 'extended' in saved_network_path:
        variables_to_save.append('test_accuracy_history_extended')
    if 'mnist' in config_path:
        variables_to_save.extend([f"metrics_dict_{population.fullname}" for population in network.populations.values()])
        # variables_to_save.extend([f"maxact_receptive_fields_{population.fullname}" for population in network.populations.values() if population.name=='E' and population.fullname!='InputE'])
    if 'spiral' in config_path:
        variables_to_save.extend(['spiral_decision_data_dict'])

    # Open hdf5 and check if the relevant network data already exists       
    variables_to_recompute = []  
    if os.path.exists(hdf5_path): # If the file exists, check if the network data already exists or needs to be recomputed
        with h5py.File(hdf5_path, 'r') as file:
            if network_name in file.keys():
                if seed in file[network_name].keys():
                    if recompute == 'all':
                        print(f"Overwriting {network_name} {seed} in {hdf5_path}")
                        variables_to_recompute = variables_to_save                        
                    elif set(variables_to_save).issubset(file[network_name][seed].keys()) and recompute is None:
                        # print(f"Data for {network_name} {seed} exists in {hdf5_path}")
                        return
                    else:
                        print(f"Recomputing {network_name} {seed} in {hdf5_path}")
                        variables_to_recompute = [var for var in variables_to_save if var not in file[network_name][seed].keys()]
                else:
                    print(f"Computing data for name:{network_name}, seed:{seed} in {hdf5_path}")
                    variables_to_recompute = variables_to_save     
            else:
                print(f"Computing data for {network_name} {seed} in {hdf5_path}")
                variables_to_recompute = variables_to_save     
    else:
        print(f"Creating new data file {hdf5_path}")
        variables_to_recompute = variables_to_save
    
    if recompute is not None and recompute not in variables_to_recompute:
        variables_to_recompute.append(recompute)

    print("-----------------------------------------------------------------------------")

    print(variables_to_recompute)
    if not variables_to_recompute:
        print(f"No variables to recompute for {network_name} {seed} in {hdf5_path}")
        return        

    # Load the saved network pickle
    network = ut.load_network(saved_network_path)
    if type(network) != nt.Network:
        print("WARNING: Network pickle is not a Network object!")
        network = ut.build_EIANN_from_config(config_path, network_seed=network_seed)    
        ut.load_network_dict(network, saved_network_path)
    network.seed = seed
    network.name = network_name
    if not hasattr(network, 'input_pop'):
        input_layer = list(network)[0]
        network.input_pop = next(iter(input_layer))

    # Load dataset
    if 'mnist' in config_path:
        all_dataloaders = ut.get_MNIST_dataloaders(sub_dataloader_size=1000)
        train_dataloader, train_sub_dataloader, val_dataloader, test_dataloader, data_generator = all_dataloaders
    elif 'spiral' in config_path:
        all_dataloaders = ut.get_spiral_dataloaders(batch_size='full_dataset')
        train_dataloader, val_dataloader, test_dataloader, data_generator = all_dataloaders

    ##################################################################
    ## Generate plot data

    # Class-averaged activity
    if 'percent_correct' in variables_to_recompute:
        percent_correct, average_pop_activity_dict = ut.compute_test_activity(network, test_dataloader, sort=False)
        ut.save_plot_data(network.name, network.seed, data_key='percent_correct', data=percent_correct, file_path=hdf5_path, overwrite=True)
        ut.save_plot_data(network.name, network.seed, data_key='average_pop_activity_dict', data=average_pop_activity_dict, file_path=hdf5_path, overwrite=True)

    # Receptive fields and metrics
    for population in network.populations.values():
        if f"metrics_dict_{population.fullname}" in variables_to_recompute:
            receptive_fields = None
            if population.name == "E" and population.fullname != "InputE":
                receptive_fields = ut.compute_maxact_receptive_fields(population, export=True, export_path=hdf5_path, overwrite=True)
            metrics_dict = ut.compute_representation_metrics(population, test_dataloader, receptive_fields, export=True, export_path=hdf5_path, overwrite=True)

    # Angle vs Backprop
    if set(['angle_vs_bp','angle_vs_bp_stochastic']).intersection(variables_to_recompute):
        stored_history_step_size = torch.diff(network.param_history_steps)[-1]
        if 'mnist' in config_path:
            comparison_config_path = os.path.join(os.path.dirname(config_path), "20231129_EIANN_2_hidden_mnist_bpDale_relu_SGD_config_G_complete_optimized.yaml")
        elif 'spiral' in config_path:
            comparison_config_path = os.path.join(os.path.dirname(config_path), "20250108_EIANN_2_hidden_spiral_bpDale_fixed_SomaI_learned_bias_config_complete_optimized.yaml")
        comparison_network = ut.build_EIANN_from_config(comparison_config_path, network_seed=network_seed)
        if not ut.network_architectures_match(network, comparison_network):
            print("WARNING: Network architectures do not match. Ignoring comparison network and computing angle vs the same network with Backprop conversion.")
            print(f"Network 1: {config_path}")
            print(f"Network 2: {comparison_config_path}")
            comparison_network = None

        # Compare overall angle after many train steps (stored_history_step_size)
        bpClone_network = ut.compute_alternate_dParam_history(train_dataloader, network, comparison_network, batch_size=stored_history_step_size)
        angles = ut.compute_dW_angles_vs_BP(bpClone_network.predicted_dParam_history, bpClone_network.actual_dParam_history_stepaveraged)
        ut.save_plot_data(network.name, network.seed, data_key='angle_vs_bp', data=angles, file_path=hdf5_path, overwrite=True)
        
        # Compare angles for one train step (batch_size=1)
        bpClone_network = ut.compute_alternate_dParam_history(train_dataloader, network, comparison_network, batch_size=1)
        angles = ut.compute_dW_angles_vs_BP(bpClone_network.predicted_dParam_history, bpClone_network.actual_dParam_history)
        ut.save_plot_data(network.name, network.seed, data_key='angle_vs_bp_stochastic', data=angles, file_path=hdf5_path, overwrite=True)

    # Forward vs Backward weight angle (weight symmetry)
    if 'feedback_weight_angle_history' in variables_to_recompute:
        FF_FB_angles = ut.compute_feedback_weight_angle_history(network)
        ut.save_plot_data(network.name, network.seed, data_key='feedback_weight_angle_history', data=FF_FB_angles, file_path=hdf5_path, overwrite=True)

    # Binned dendritic state (local loss)
    if 'binned_mean_forward_dendritic_state' in variables_to_recompute:
        steps, binned_mean_forward_dendritic_state = ut.get_binned_mean_population_attribute_history_dict(network, attr_name="forward_dendritic_state", bin_size=100, abs=True)
        if binned_mean_forward_dendritic_state is not None:
            ut.save_plot_data(network.name, network.seed, data_key='binned_mean_forward_dendritic_state', data=binned_mean_forward_dendritic_state, file_path=hdf5_path, overwrite=True)
            ut.save_plot_data(network.name, network.seed, data_key='binned_mean_forward_dendritic_state_steps', data=steps, file_path=hdf5_path, overwrite=True)

    # Sparsity and selectivity
    if 'sparsity_history' in variables_to_recompute or 'selectivity_history' in variables_to_recompute:
        sparsity_history_dict, selectivity_history_dict = ut.compute_sparsity_selectivity_history(network, test_dataloader)
        ut.save_plot_data(network.name, network.seed, data_key='sparsity_history', data=sparsity_history_dict, file_path=hdf5_path, overwrite=True)
        ut.save_plot_data(network.name, network.seed, data_key='selectivity_history', data=selectivity_history_dict, file_path=hdf5_path, overwrite=True)

    # Loss and accuracy
    if set(['val_loss_history', 'val_accuracy_history', 'val_history_train_steps']).intersection(variables_to_recompute):
        ut.save_plot_data(network.name, network.seed, data_key='val_loss_history',          data=network.val_loss_history,          file_path=hdf5_path, overwrite=True)
        ut.save_plot_data(network.name, network.seed, data_key='val_accuracy_history',      data=network.val_accuracy_history,      file_path=hdf5_path, overwrite=True)
        ut.save_plot_data(network.name, network.seed, data_key='val_history_train_steps',   data=network.val_history_train_steps,   file_path=hdf5_path, overwrite=True)
    
    if set(['test_loss_history', 'test_accuracy_history']).intersection(variables_to_recompute):
        ut.save_plot_data(network.name, network.seed, data_key='test_loss_history',         data=network.test_loss_history,         file_path=hdf5_path, overwrite=True)
        ut.save_plot_data(network.name, network.seed, data_key='test_accuracy_history',     data=network.test_accuracy_history,     file_path=hdf5_path, overwrite=True)

    if 'test_accuracy_history_extended' in variables_to_recompute and 'extended' in saved_network_path:
        ut.save_plot_data(network.name, network.seed, data_key='test_accuracy_history_extended', data=network.test_accuracy_history, file_path=hdf5_path, overwrite=True)
        ut.save_plot_data(network.name, network.seed, data_key='val_history_train_steps_extended', data=network.val_history_train_steps, file_path=hdf5_path, overwrite=True)

    # Spiral decision boundary plots
    if 'spiral_decision_data_dict' in variables_to_recompute:
        spiral_decision_data_dict = ut.compute_spiral_decisions_data(network, test_dataloader)
        ut.save_plot_data(network.name, network.seed, data_key='spiral_decision_data_dict', data=spiral_decision_data_dict, file_path=hdf5_path, overwrite=True)


def generate_hdf5_all_seeds(model_list, model_dict_all, config_path_prefix, saved_network_path_prefix, recompute=None):
    for model_key in model_list:
        model_dict = model_dict_all[model_key]
        config_path = config_path_prefix + model_dict['config']
        network_name = model_dict['config'].split('.')[0]
        hdf5_path = f"data/plot_data_{network_name}.h5"

        if not os.path.exists(hdf5_path):
            # If the hdf5 is not available in local data directory, check in Box drive
            print("Local hdf5 not found, loading data from Box drive")
            num_parent_dirs = 2 if "extended" in saved_network_path_prefix else 1
            box_hdf5_dir = pathlib.Path(saved_network_path_prefix).parents[num_parent_dirs] / "2024 Figure data HDF5 files"
            box_hdf5_path = box_hdf5_dir / f"plot_data_{network_name}.h5"
            if box_hdf5_path.exists():
                print(f"Loading hdf5 from Box drive: {box_hdf5_path}")
                hdf5_path = str(box_hdf5_path)
            else:
                print("hdf5 not found in Box drive")

        for seed in model_dict['seeds']:
            extended_flag = '_extended' if "extended" in saved_network_path_prefix else ""
            saved_network_path = saved_network_path_prefix + network_name + f"_{seed}{extended_flag}.pkl"
            generate_data_hdf5(config_path, saved_network_path, hdf5_path, recompute)
            gc.collect()


########################################################################################################

def plot_accuracy_all_seeds(data_dict, model_dict, ax, legend=True):
    """
    Plot test accuracy for all seeds with shaded error bars
    """
    accuracy_all_seeds = [data_dict[seed]['test_accuracy_history'] for seed in data_dict]
    avg_accuracy = np.mean(accuracy_all_seeds, axis=0)
    error = np.std(accuracy_all_seeds, axis=0)
    val_steps = data_dict[next(iter(data_dict))]['val_history_train_steps'][:]
    ax.plot(val_steps, avg_accuracy, label=model_dict["name"], color=model_dict["color"])
    ax.fill_between(val_steps, avg_accuracy-error, avg_accuracy+error, alpha=0.3, color=model_dict["color"], linewidth=0)
    ax.set_ylim([0,100])
    ax.set_xlabel('Training step')
    ax.set_ylabel('Test accuracy (%)', labelpad=-2)
    if legend:
        legend = ax.legend(ncol=3, bbox_to_anchor=(-0.3, 1.4), loc='upper left', fontsize=6)
        for line in legend.get_lines():
            line.set_linewidth(1.5)


def plot_error_all_seeds(data_dict, model_dict, ax):
    accuracy_all_seeds = [data_dict[seed]['test_accuracy_history'] for seed in data_dict]
    error_rate_all_seeds = [(100 - np.array(acc)) for acc in accuracy_all_seeds]
    avg_error_rate = np.mean(error_rate_all_seeds, axis=0)
    error = np.std(error_rate_all_seeds, axis=0)
    val_steps = data_dict[next(iter(data_dict))]['val_history_train_steps'][:]
    ax.plot(val_steps, avg_error_rate, label=model_dict["name"], color=model_dict["color"])
    ax.fill_between(val_steps, avg_error_rate-error, avg_error_rate+error, alpha=0.2, color=model_dict["color"], linewidth=0)
    ax.set_xlabel('Training step')
    ax.set_ylabel('Error Rate (%)', labelpad=0)
    ax.set_yscale('log')
    ax.set_ylim(5, 100)
    ax.set_yticks([10, 100], labels=['10%', '100%'])


def plot_metric_all_seeds(data_dict, model_dict, populations_to_plot, ax, metric_name, plot_type='cdf'):
    """
    Generalized function to plot a metric (sparsity, selectivity, or structure) across multiple random seeds.

    Parameters:
        data_dict (dict): Dictionary containing data for different seeds.
        model_dict (dict): Dictionary containing model metadata (e.g., name, color).
        populations_to_plot (list): List of population names to extract the metric from.
        ax (matplotlib.axes.Axes): Matplotlib axis to plot on.
        metric_name (str): Name of the metric to plot ('sparsity', 'selectivity', or 'structure').
        plot_type (str): Type of plot ('cdf' or 'bar').
    """
    metric_all_seeds = []
    for seed in data_dict:
        metric_one_seed = []
        for population in populations_to_plot:
            metric_one_seed.extend(data_dict[seed][f"metrics_dict_{population}"][metric_name])
        metric_all_seeds.append(metric_one_seed)

    if sum(len(sublist) for sublist in metric_all_seeds) == 0:
        return

    if plot_type == 'cdf':
        pt.plot_cumulative_distribution(metric_all_seeds, ax=ax, label=model_dict["name"], color=model_dict["color"])
        ax.set_ylabel('Fraction of units' if metric_name in ['selectivity', 'structure'] else 'Fraction of patterns')
        ax.set_xlabel(metric_name.capitalize()) 
        ax.set_xlim([0, 1])
        ax.set_ylim([0, 1])
        ax.set_yticks([0, 1])

    elif plot_type == 'bar':
        avg_metric_per_seed = [np.mean(x) for x in metric_all_seeds]
        avg_metric = np.mean(avg_metric_per_seed)
        error = np.std(avg_metric_per_seed)
        x = len(ax.patches)
        print(x)

        bar = ax.bar(x, avg_metric, yerr=error, color=model_dict["color"], width=0.6, ecolor='red', alpha=0.8)
        bar[0].set_label(model_dict["name"])
        ax.set_ylabel(metric_name.capitalize())
        ax.set_ylim([0, 1])
        ax.set_xticks(range(x + 1))
        xtick_labels = [patch.get_label() for patch in ax.patches]
        ax.set_xticklabels(xtick_labels, rotation=45, ha='right')

    elif plot_type == 'violin':
        # Pool all data into one list
        # pooled_data = [value for sublist in metric_all_seeds for value in sublist]
        pooled_data = []
        seed_means = []
        for metric_one_seed in metric_all_seeds:
            seed_means.append(np.mean(metric_one_seed))
            pooled_data.extend(metric_one_seed)

        # Get existing labels (excluding default numerical labels) to set the x-axis positions
        existing_labels = [t.get_text() for t in ax.get_xticklabels()]
        existing_labels = [label for label in existing_labels if not label.replace('.', '').isdigit()]  # Remove numerical labels
        x = len(existing_labels)

        # Create the violin plot
        parts = ax.violinplot(pooled_data, positions=[x], showmeans=False, showmedians=False, showextrema=False, widths=0.9)
        parts['bodies'][0].set_alpha(0.55)
        parts['bodies'][0].set_facecolor(model_dict["color"])

        # Scatter on a point with the mean and error bar
        mean_value = np.mean(seed_means)
        error = np.std(seed_means) #/ np.sqrt(len(seed_means))
        ax.scatter(x, mean_value, color='red', marker='o', s=5, zorder=5)
        # ax.errorbar(x, mean_value, yerr=error, color='red', fmt='none', capsize=2, capthick=1, zorder=5)

        # Update x-axis labels
        new_labels = existing_labels + [model_dict["name"]]
        ax.set_xticks(range(len(new_labels)))  # Set ticks explicitly
        ax.set_xticklabels(new_labels, rotation=45, ha='right')
        ax.set_ylabel(metric_name.capitalize())
        ax.set_ylim([-0.03, 1.03])

        
def plot_dendritic_state_all_seeds(data_dict, model_dict, ax, scale='log'):
    if 'binned_mean_forward_dendritic_state_steps' not in data_dict[next(iter(data_dict.keys()))]:
        return
    dendstate_all_seeds = []
    for seed in model_dict['seeds']:
        dendstate_one_seed = data_dict[seed]['binned_mean_forward_dendritic_state']['all'][:]
        dendstate_all_seeds.append(dendstate_one_seed)
    avg_dendstate = np.mean(dendstate_all_seeds, axis=0)
    error = np.std(dendstate_all_seeds, axis=0)
    binned_mean_forward_dendritic_state_steps = data_dict[seed]['binned_mean_forward_dendritic_state_steps'][:]
    ax.plot(binned_mean_forward_dendritic_state_steps, avg_dendstate, label=model_dict["name"], color=model_dict["color"])
    ax.fill_between(binned_mean_forward_dendritic_state_steps, avg_dendstate-error, avg_dendstate+error, alpha=0.5, color=model_dict["color"], linewidth=0)
    ax.set_xlabel('Training step')
    ax.set_ylabel('Dendritic state')
    ax.set_ylim(bottom=-0.005, top=0.3)
    ax.set_yticks([0, 0.1, 0.2, 0.3])
    # ax.set_yscale(scale)
    # ax.hlines(0, *ax.get_xlim(), color='black', linestyle='--', linewidth=1)
    

def plot_angle_vs_bp_all_seeds(data_dict, model_dict, ax, stochastic=True, error='std'):
    angle_all_seeds = []
    for seed in model_dict['seeds']:
        if stochastic:
            angle = data_dict[seed]['angle_vs_bp_stochastic']['all_params'][:]
            # check if there are any NaNs in the array
            if np.isnan(angle).any():
                print(f"Warning: NaN values found in angle array for seed {seed}")
            angle = np.where(np.isnan(angle), 0, angle) # replace NaNs with 0
            angle = scipy.ndimage.uniform_filter1d(angle, size=3) # Smooth with 3-point boxcar average
            angle_all_seeds.append(angle)
        else:
            angle_all_seeds.append(data_dict[seed]['angle_vs_bp']['all_params'])
    avg_angle = np.nanmean(angle_all_seeds, axis=0)
    if error == 'std':
        error = np.nanstd(angle_all_seeds, axis=0)
    elif error == 'sem':
        error = np.nanstd(angle_all_seeds, axis=0) / np.sqrt(len(model_dict['seeds']))
    train_steps = data_dict[seed]['val_history_train_steps'][:]
    if not stochastic:
        train_steps = train_steps[1:]
    ax.plot(train_steps, avg_angle, label=model_dict["name"], color=model_dict["color"])
    ax.fill_between(train_steps, avg_angle-error, avg_angle+error, alpha=0.5, color=model_dict["color"], linewidth=0)
    ax.hlines(0, -train_steps[-1]/20, train_steps[-1], color='gray', linewidth=0.5, alpha=0.1)
    ax.hlines(30, -train_steps[-1]/20, train_steps[-1], color='gray', linewidth=0.5, alpha=0.1)
    ax.hlines(60, -train_steps[-1]/20, train_steps[-1], color='gray', linewidth=0.5, alpha=0.1)
    ax.hlines(90, -train_steps[-1]/20, train_steps[-1], color='gray', linewidth=0.5, alpha=0.1)
    ax.set_xlabel('Training step')
    ax.set_ylabel('Angle vs BP')
    ax.set_ylim([-5,max(100, np.nanmax(avg_angle+error))])
    ax.set_xlim([-train_steps[-1]/20, train_steps[-1]+1])
    ax.set_yticks(np.arange(0, 101, 30))


def plot_angle_FB_all_seeds(data_dict, model_dict, ax, error='std'):
    # Plot angles between forward weights W vs backward weights B
    fb_angles_all_seeds = []
    for seed in model_dict['seeds']:
        angle = data_dict[seed]['feedback_weight_angle_history']['all_params'][:]
        fb_angles_all_seeds.append(angle)
    if len(fb_angles_all_seeds) == 0:
        print(f"No feedback weight angles found for {model_dict['name']}")
        return
    avg_angle = np.nanmean(fb_angles_all_seeds, axis=0)
    if error == 'std':
        error = np.nanstd(fb_angles_all_seeds, axis=0)
    elif error == 'sem':
        error = np.nanstd(fb_angles_all_seeds, axis=0) / np.sqrt(len(model_dict['seeds']))
    train_steps = data_dict[seed]['val_history_train_steps'][:]
    ax.hlines(30, -1000, 20000, color='gray', linewidth=0.5, alpha=0.1)
    ax.hlines(60, -1000, 20000, color='gray', linewidth=0.5, alpha=0.1)
    ax.hlines(90, -1000, 20000, color='gray', linewidth=0.5, alpha=0.1)
    if np.isnan(avg_angle).any():
        print(f"Warning: NaN values found in avg W vs B angle.")
    else:
        ax.plot(train_steps, avg_angle, color=model_dict['color'], label=model_dict['name'])
        ax.fill_between(train_steps, avg_angle-error, avg_angle+error, alpha=0.5, color=model_dict['color'], linewidth=0)
    ax.set_xlabel('Training step')
    ax.set_ylabel('Angle \n(F vs B weights)')
    ax.set_xlabel('Training step')
    ax.set_ylim([-5,max(100, np.nanmax(avg_angle+error))])
    ax.set_xlim([-train_steps[-1]/20, train_steps[-1]+1])
    ax.set_yticks(np.arange(0, 101, 30))


########################################################################################################

def plot_dynamics_example(model_dict_all, config_path_prefix="network_config/mnist/", saved_network_path_prefix="data/mnist/", save=None, recompute=False):
    model_key = "bpLike_WT_hebbdend_eq"
    model_dict = model_dict_all[model_key]
    network_name = model_dict['config'].split('.')[0] + "_dynamics"
    hdf5_path = f"data/plot_data_{network_name}.h5"

    # Open hdf5 and check if the dynamics data already exists      
    if not os.path.exists(hdf5_path):
        recompute = True

    if recompute in ['all', 'dendritic_dynamics_dict']:
        print(f"Computing dynamics for {network_name}...")
        saved_network_path = saved_network_path_prefix + "20240516_EIANN_2_hidden_mnist_BP_like_config_2L_66049_257_complete_dynamics.pkl"        
        if not os.path.exists(saved_network_path):
            config_path = config_path_prefix + "20240516_EIANN_2_hidden_mnist_BP_like_config_2L_complete_optimized_dynamics.yaml"
            network = ut.build_EIANN_from_config(config_path, network_seed=66049)
            train_dataloader, train_sub_dataloader, val_dataloader, test_dataloader, data_generator = ut.get_MNIST_dataloaders(sub_dataloader_size=20_000)
            data_generator.manual_seed(257)
            network.train(train_sub_dataloader, 
                            epochs=1,
                            samples_per_epoch=20_000,
                            store_history=True, 
                            store_dynamics=True,
                            store_params=True,
                            store_params_interval=(0,-1,100),
                            status_bar=True)
            ut.save_network(network, saved_network_path)
        else:
            network = ut.load_network(saved_network_path)
        dendritic_dynamics_dict = ut.compute_dendritic_state_dynamics(network)
        ut.save_plot_data(network.name, 'retrained_with_dynamics', data_key='dendritic_dynamics_dict', data=dendritic_dynamics_dict, file_path=hdf5_path, overwrite=True)
        ut.save_plot_data(network.name, 'retrained_with_dynamics', data_key='param_history_steps', data=network.param_history_steps, file_path=hdf5_path, overwrite=True)

    print("Generating figure...")

    fig = plt.figure(figsize=(5.5, 9))
    gs_axes = gs.GridSpec(nrows=2, ncols=1,                        
                       left=0.68,right=0.97,
                       top=0.86, bottom = 0.65,
                       wspace=0.3, hspace=0.5)
    axes = [fig.add_subplot(gs_axes[i,0]) for i in range(2)]
    with h5py.File(hdf5_path, 'r') as f:
        data_dict = f[network_name]['retrained_with_dynamics']
        dendritic_dynamics_dict  = data_dict['dendritic_dynamics_dict']
        param_history_steps = data_dict['param_history_steps'][:]

        pt.plot_network_dynamics_example(param_history_steps, dendritic_dynamics_dict, population="H2E", units=[0,7], t=5000, axes=axes)

    if save is not None:
        fig.savefig(f"figures/{save}.png", dpi=300)
        fig.savefig(f"figures/{save}.svg", dpi=300)


def compare_E_properties_simple(model_dict_all, model_list_heatmaps, model_list_metrics, config_path_prefix="network_config/mnist/", saved_network_path_prefix="data/mnist/", save=None, recompute=None):
    fig = plt.figure(figsize=(5.5, 9))
    axes = gs.GridSpec(nrows=3, ncols=3,                        
                       left=0.049,right=0.95,
                       top=0.95, bottom=0.52,
                       wspace=0.2, hspace=0.4)
    metrics_axes = gs.GridSpec(nrows=3, ncols=3,                        
                       left=0.049,right=0.7,
                       top=0.95, bottom=0.6,
                       wspace=0.5, hspace=0.35,
                       width_ratios=[2, 1, 1])
    # fig = plt.figure(figsize=(5.5, 4))
    # axes = gs.GridSpec(nrows=3, ncols=3,                        
    #                    left=0.049,right=0.95,
    #                    top=0.95, bottom=0.08,
    #                    wspace=0.2, hspace=0.35)
    # metrics_axes = gs.GridSpec(nrows=3, ncols=4,                        
    #                    left=0.049,right=0.95,
    #                    top=0.95, bottom=0.25,
    #                    wspace=0.5, hspace=0.3,
    #                    width_ratios=[1.5, 1, 1, 1])

    ax_accuracy    = fig.add_subplot(metrics_axes[2, 0])  
    ax_selectivity = fig.add_subplot(metrics_axes[2, 1])
    ax_structure   = fig.add_subplot(metrics_axes[2, 2])

    all_models = list(dict.fromkeys(model_list_heatmaps + model_list_metrics))
    generate_hdf5_all_seeds(all_models, model_dict_all, config_path_prefix, saved_network_path_prefix, recompute=recompute)

    labels = ['a', 'b', 'c', 'd']
    for i,model_key in enumerate(all_models):
        model_dict = model_dict_all[model_key]
        network_name = model_dict['config'].split('.')[0]
        hdf5_path = f"data/plot_data_{network_name}.h5"
        with h5py.File(hdf5_path, 'r') as f:
            data_dict = f[network_name]
            print(f"Generating plots for {model_dict['name']}")

            if model_key in model_list_heatmaps:
                seed = model_dict['seeds'][0] # example seed to plot
                population = 'H2E'
                # population = 'H1E'
                # population = 'OutputE'

                # Activity plots: batch accuracy of each population to the test dataset
                ax = fig.add_subplot(axes[0, i])
                average_pop_activity_dict = data_dict[seed]['average_pop_activity_dict']
                pt.plot_batch_accuracy_from_data(average_pop_activity_dict, sort=True, population=population, ax=ax, cbar=True)
                ax.set_yticks([0,average_pop_activity_dict[population].shape[0]-1])
                ax.set_yticklabels([1,average_pop_activity_dict[population].shape[0]])
                ax.set_ylabel(f'{population} unit', labelpad=-8)
                ax.set_title(model_dict["name"])
                if i>0:
                    ax.set_ylabel('')
                    ax.set_yticklabels([])

                ax.annotate(labels[i], xy=(-0.2, 1.08), xycoords='axes fraction', fontsize=12, weight='bold')

                # Receptive field plots
                receptive_fields = torch.tensor(np.array(data_dict[seed][f"maxact_receptive_fields_{population}"]))
                num_units = 10
                ax = fig.add_subplot(axes[1, i])
                ax.axis('off')
                pos = ax.get_position()
                ax.set_position([pos.x0+0.0, pos.y0-0.02, pos.width-0.04, pos.height+0.03])
                rf_axes = gs.GridSpecFromSubplotSpec(5, 5, subplot_spec=ax, wspace=0., hspace=0.1)
                ax_list = []
                for j in range(num_units):
                    ax = fig.add_subplot(rf_axes[j])
                    ax_list.append(ax)
                preferred_classes = torch.argmax(torch.tensor(np.array(data_dict[seed]['average_pop_activity_dict'][population])), dim=1)
                im = pt.plot_receptive_fields(receptive_fields, sort=True, ax_list=ax_list, preferred_classes=preferred_classes)
                fig_width, fig_height = fig.get_size_inches()
                cax = fig.add_axes([ax_list[0].get_position().x0, ax.get_position().y0-0.08/fig_height, 0.05, 0.03/fig_height])
                fig.colorbar(im, cax=cax, orientation='horizontal')

            if model_key in model_list_metrics:
                plot_accuracy_all_seeds(data_dict, model_dict, ax=ax_accuracy, legend=False)
                plot_metric_all_seeds(data_dict, model_dict, populations_to_plot=['H1E','H2E'], ax=ax_selectivity, metric_name='selectivity', plot_type='violin')
                plot_metric_all_seeds(data_dict, model_dict, populations_to_plot=['H1E','H2E'], ax=ax_structure, metric_name='structure', plot_type='violin')

            label = None
            ax.annotate(label, xy=(0.5, 0.5), xycoords='figure fraction', fontsize=12, weight='bold')

    legend = ax_accuracy.legend(ncol=3, bbox_to_anchor=(-0., 1.25), loc='upper left', fontsize=6)
    for line in legend.get_lines():
        line.set_linewidth(1.5)

    if save is not None:
        fig.savefig(f"figures/{save}.png", dpi=300)
        fig.savefig(f"figures/{save}.svg", dpi=300)


def compare_E_properties_full(model_dict_all, model_list_heatmaps, model_list_metrics, config_path_prefix="network_config/mnist/", saved_network_path_prefix="data/mnist/", save=None, recompute=None):
    '''
    Figure 1: Van_BP vs bpDale(learnedI)
        -> bpDale is more structured/sparse (focus on H1E metrics)

    Compare vanilla Backprop to networks with 'cortical' architecures (i.e. with somatic feedback inhibition). 
    '''

    fig = plt.figure(figsize=(5.5, 9))
    axes = gs.GridSpec(nrows=4, ncols=6,                        
                       left=0.049,right=1,
                       top=0.95, bottom = 0.5,
                       wspace=0.15, hspace=0.5)
    metrics_axes = gs.GridSpec(nrows=4, ncols=4,                        
                       left=0.049,right=0.95,
                       top=0.95, bottom = 0.48,
                       wspace=0.5, hspace=0.8)
    ax_accuracy    = fig.add_subplot(metrics_axes[3, 0])  
    ax_sparsity    = fig.add_subplot(metrics_axes[3, 1])
    ax_selectivity = fig.add_subplot(metrics_axes[3, 2])
    ax_structure   = fig.add_subplot(metrics_axes[3, 3])

    all_models = list(dict.fromkeys(model_list_heatmaps + model_list_metrics))
    generate_hdf5_all_seeds(all_models, model_dict_all, config_path_prefix, saved_network_path_prefix, recompute=recompute)

    col = 0
    labels = ['A', 'B', 'C', 'D']
    for i,model_key in enumerate(all_models):
        model_dict = model_dict_all[model_key]
        network_name = model_dict['config'].split('.')[0]
        hdf5_path = f"data/plot_data_{network_name}.h5"
        with h5py.File(hdf5_path, 'r') as f:
            data_dict = f[network_name]
            print(f"Generating plots for {model_dict['name']}")

            if model_key in model_list_heatmaps:
                seed = model_dict['seeds'][0] # example seed to plot
                populations_to_plot = [population for population in data_dict[seed]['average_pop_activity_dict'] if 'E' in population and population!='InputE']
                for row,population in enumerate(populations_to_plot):
                    # Activity plots: batch accuracy of each population to the test dataset
                    ax = fig.add_subplot(axes[row, col*2])
                    average_pop_activity_dict = data_dict[seed]['average_pop_activity_dict']
                    pt.plot_batch_accuracy_from_data(average_pop_activity_dict, sort=True, population=population, ax=ax, cbar=False)
                    ax.set_yticks([0,average_pop_activity_dict[population].shape[0]-1])
                    ax.set_yticklabels([1,average_pop_activity_dict[population].shape[0]])
                    ax.set_ylabel(f'{population} unit', labelpad=-8)
                    if row==0:
                        ax.set_title(model_dict["name"])
                    if col>0:
                        ax.set_ylabel('')
                        ax.set_yticklabels([])

                    if row==0:
                        ax.annotate(labels[i], xy=(-0.4, 1.1), xycoords='axes fraction', fontsize=12, weight='bold')

                    # Receptive field plots
                    receptive_fields = torch.tensor(np.array(data_dict[seed][f"maxact_receptive_fields_{population}"]))
                    num_units = 10
                    ax = fig.add_subplot(axes[row, col*2+1])
                    ax.axis('off')
                    pos = ax.get_position()
                    new_left = pos.x0 - 0.01  # Move left boundary to the left
                    new_bottom = pos.y0 # Move bottom boundary up
                    new_height = pos.height  # Decrease height
                    new_width = pos.width - 0.036  # Decrease width 
                    ax.set_position([new_left, new_bottom, new_width, new_height])
                    rf_axes = gs.GridSpecFromSubplotSpec(4, 3, subplot_spec=ax, wspace=0., hspace=0.1)
                    ax_list = [fig.add_subplot(rf_axes[3,1])]
                    for j in range(num_units-1):
                        ax = fig.add_subplot(rf_axes[j])
                        ax_list.append(ax)
                        # box = matplotlib.patches.Rectangle((-0.5,-0.5), 28, 28, linewidth=0.5, edgecolor='k', facecolor='none', zorder=10)
                        # ax.add_patch(box)
                    preferred_classes = torch.argmax(torch.tensor(np.array(data_dict[seed]['average_pop_activity_dict'][population])), dim=1)
                    im = pt.plot_receptive_fields(receptive_fields, sort=True, ax_list=ax_list, preferred_classes=preferred_classes)
                    fig_width, fig_height = fig.get_size_inches()
                    cax = fig.add_axes([ax_list[0].get_position().x0-0.02/fig_width, ax.get_position().y0-0.25/fig_height, 0.04, 0.03/fig_height])
                    fig.colorbar(im, cax=cax, orientation='horizontal')
                col += 1

            if model_key in model_list_metrics:
                plot_accuracy_all_seeds(data_dict, model_dict, ax=ax_accuracy)
                plot_metric_all_seeds(data_dict, model_dict, populations_to_plot=['H1E','H2E'], ax=ax_selectivity, metric_name='selectivity', plot_type='violin')
                plot_metric_all_seeds(data_dict, model_dict, populations_to_plot=['H1E','H2E'], ax=ax_sparsity, metric_name='sparsity', plot_type='violin')
                plot_metric_all_seeds(data_dict, model_dict, populations_to_plot=['H1E','H2E'], ax=ax_structure, metric_name='structure', plot_type='violin')

            label = None
            ax.annotate(label, xy=(0.5, 0.5), xycoords='figure fraction', fontsize=12, weight='bold')

    if save is not None:
        fig.savefig(f"figures/{save}.png", dpi=300)
        fig.savefig(f"figures/{save}.svg", dpi=300)


def compare_somaI_properties(model_dict_all, model_list_heatmaps, model_list_metrics, config_path_prefix="network_config/mnist/", saved_network_path_prefix="data/mnist/", save=None, recompute=None):
    fig = plt.figure(figsize=(5.5, 9))
    axes = gs.GridSpec(nrows=4, ncols=6,                        
                       left=0.049,right=0.98,
                       top=0.95, bottom = 0.5,
                       wspace=0.15, hspace=0.5)
    
    metrics_axes = gs.GridSpec(nrows=4, ncols=1,                        
                       left=0.6,right=0.78,
                       top=0.95, bottom = 0.5,
                       wspace=0., hspace=0.5)
    ax_accuracy    = fig.add_subplot(metrics_axes[0, 0])  
    ax_sparsity    = fig.add_subplot(metrics_axes[1, 0])
    ax_selectivity = fig.add_subplot(metrics_axes[2, 0])
    col = 0

    all_models = list(dict.fromkeys(model_list_heatmaps + model_list_metrics))
    generate_hdf5_all_seeds(all_models, model_dict_all, config_path_prefix, saved_network_path_prefix, recompute=recompute)

    for model_key in all_models:
        model_dict = model_dict_all[model_key]
        config_path = config_path_prefix + model_dict['config']
        pickle_basename = "_".join(model_dict['config'].split('_')[0:-2])
        network_name = model_dict['config'].split('.')[0]
        hdf5_path = f"data/plot_data_{network_name}.h5"

        with h5py.File(hdf5_path, 'r') as f:
            data_dict = f[network_name]
            
            print(f"Generating plots for {model_dict['name']}")
            seed = model_dict['seeds'][0] # example seed to plot
            populations_to_plot = [population for population in data_dict[seed]['average_pop_activity_dict'] if 'SomaI' in population]

            if model_key in model_list_heatmaps:
                for row,population in enumerate(populations_to_plot):
                    ## Activity plots: batch accuracy of each population to the test dataset
                    ax = fig.add_subplot(axes[row, col])
                    average_pop_activity_dict = data_dict[seed]['average_pop_activity_dict']
                    pt.plot_batch_accuracy_from_data(average_pop_activity_dict, sort=True, population=population, ax=ax, cbar=False)
                    ax.set_yticks([0,average_pop_activity_dict[population].shape[0]-1])
                    ax.set_yticklabels([1,average_pop_activity_dict[population].shape[0]])
                    ax.set_ylabel(f'{population} unit', labelpad=-8)
                    if row==0:
                        ax.set_title(model_dict["name"])
                    if col>0:
                        ax.set_ylabel('')
                        ax.set_yticklabels([])
                col += 1

            if model_key in model_list_metrics:
                plot_accuracy_all_seeds(data_dict, model_dict, ax=ax_accuracy)
                legend = ax_accuracy.legend(ncol=1, bbox_to_anchor=(1., 1.), loc='upper left', fontsize=6)
                for line in legend.get_lines():
                    line.set_linewidth(1.5)
                plot_metric_all_seeds(data_dict, model_dict, populations_to_plot=populations_to_plot, ax=ax_selectivity, metric_name='selectivity', plot_type='violin')
                plot_metric_all_seeds(data_dict, model_dict, populations_to_plot=populations_to_plot, ax=ax_sparsity, metric_name='sparsity', plot_type='violin')

    if save:
        fig.savefig(f"figures/{save}.png", dpi=300)
        fig.savefig(f"figures/{save}.svg", dpi=300)


def compare_dendI_properties(model_dict_all, model_list_heatmaps, model_list_metrics, config_path_prefix="network_config/mnist/", saved_network_path_prefix="data/mnist/", save=None, recompute=None):
    fig = plt.figure(figsize=(5.5, 9))
    axes = gs.GridSpec(nrows=3, ncols=4,                        
                       left=0.049,right=0.95,
                       top=0.95, bottom = 0.5,
                       wspace=0.3, hspace=0.5,
                       width_ratios=[1, 1, 1, 0.5])
    
    metrics_axes = gs.GridSpec(nrows=3, ncols=4,
                       left=0.049,right=0.95,
                       top=0.95, bottom = 0.5,
                       wspace=0.3, hspace=0.6,
                       width_ratios=[1, 1, 1, 0.5])

    ax_accuracy    = fig.add_subplot(metrics_axes[1, 0])
    ax_dendstate   = fig.add_subplot(metrics_axes[1, 1])
    ax_angle       = fig.add_subplot(metrics_axes[1, 2])
    ax_selectivity = fig.add_subplot(metrics_axes[1, 3])
    ax_sparsity    = fig.add_subplot(metrics_axes[0, 3])

    all_models = list(dict.fromkeys(model_list_heatmaps + model_list_metrics))
    generate_hdf5_all_seeds(all_models, model_dict_all, config_path_prefix, saved_network_path_prefix, recompute=recompute)

    for col, model_key in enumerate(all_models):
        model_dict = model_dict_all[model_key]
        network_name = model_dict['config'].split('.')[0]
        hdf5_path = f"data/plot_data_{network_name}.h5"

        with h5py.File(hdf5_path, 'r') as f:
            data_dict = f[network_name]
            print(f"Generating plots for {model_dict['name']}")
            populations_to_plot = ['H2DendI']

            # Plot heatmaps
            if model_key in model_list_heatmaps:
                for row,population in enumerate(populations_to_plot):
                    # Activity plots: batch accuracy of each population to the test dataset
                    ax = fig.add_subplot(axes[row, col])
                    seed = model_dict['seeds'][0] # example seed to plot
                    average_pop_activity_dict = data_dict[seed]['average_pop_activity_dict']
                    pt.plot_batch_accuracy_from_data(average_pop_activity_dict, sort=True, population=population, ax=ax, cbar=False)
                    ax.set_yticks([0,average_pop_activity_dict[population].shape[0]-1])
                    ax.set_yticklabels([1,average_pop_activity_dict[population].shape[0]])
                    ax.set_ylabel(f'{population} unit', labelpad=-8)
                    if row==0:
                        ax.set_title(model_dict["name"], pad=3)
                    if col>0:
                        ax.set_ylabel('')
                        ax.set_yticklabels([])

            # Plot metrics
            if model_key in model_list_metrics:  
                plot_accuracy_all_seeds(data_dict, model_dict, ax=ax_accuracy)
                plot_dendritic_state_all_seeds(data_dict, model_dict, ax=ax_dendstate)
                plot_angle_vs_bp_all_seeds(data_dict, model_dict, ax=ax_angle)

                populations_to_plot = [population for population in data_dict[seed]['average_pop_activity_dict'] if 'DendI' in population]
                plot_metric_all_seeds(data_dict, model_dict, populations_to_plot=populations_to_plot, ax=ax_selectivity, metric_name='selectivity', plot_type='violin')
                plot_metric_all_seeds(data_dict, model_dict, populations_to_plot=populations_to_plot, ax=ax_sparsity, metric_name='sparsity', plot_type='violin')

            legend = ax_accuracy.legend(ncol=3, bbox_to_anchor=(-0., 1.3), loc='upper left', fontsize=6)
            for line in legend.get_lines():
                line.set_linewidth(1.5)

    if save:
        # fig.savefig(f"figures/{save}.png", dpi=300)
        fig.savefig(f"figures/{save}.svg", dpi=300)


def compare_structure(model_dict_all, model_list_heatmaps, model_list_metrics, config_path_prefix="network_config/mnist/", saved_network_path_prefix="data/mnist/", save=None, recompute=None):
    '''
    Figure 1: Van_BP vs bpDale(learnedI)
        -> bpDale is more structured/sparse (focus on H1E metrics)

    Compare vanilla Backprop to networks with 'cortical' architecures (i.e. with somatic feedback inhibition). 
    '''

    fig = plt.figure(figsize=(5.5, 9))
    axes = gs.GridSpec(nrows=2, ncols=4,                        
                       left=0.049,right=0.9,
                       top=0.9, bottom = 0.6,
                       wspace=0.15, hspace=0.5)
    axes_metrics = gs.GridSpec(nrows=2, ncols=3,                        
                        left=0.15,right=1,
                        top=0.9, bottom = 0.65,
                        wspace=0.15, hspace=0.5)    
    ax_structure   = fig.add_subplot(axes_metrics[0, 2])

    all_models = list(dict.fromkeys(model_list_heatmaps + model_list_metrics))
    generate_hdf5_all_seeds(all_models, model_dict_all, config_path_prefix, saved_network_path_prefix, recompute=recompute)

    col = 0
    for model_key in all_models:
        model_dict = model_dict_all[model_key]
        network_name = model_dict['config'].split('.')[0]
        hdf5_path = f"data/plot_data_{network_name}.h5"
        with h5py.File(hdf5_path, 'r') as f:
            data_dict = f[network_name]
            print(f"Generating plots for {model_dict['name']}")
            populations_to_plot = ['H2E']

            if model_key in model_list_heatmaps:
                seed = model_dict['seeds'][0] # example seed to plot
                # populations_to_plot = [population for population in data_dict[seed]['average_pop_activity_dict'] if 'E' in population and population!='InputE']
                
                for row,population in enumerate(populations_to_plot):
                    # Receptive field plots
                    receptive_fields = torch.tensor(np.array(data_dict[seed][f"maxact_receptive_fields_{population}"]))
                    num_units = 10
                    ax = fig.add_subplot(axes[row, col])
                    ax.axis('off')
                    if row==0:
                        ax.set_title(model_dict["name"])
                    pos = ax.get_position()
                    new_left = pos.x0 - 0.01  # Move left boundary to the left
                    new_bottom = pos.y0 # Move bottom boundary up
                    new_height = pos.height  # Decrease height
                    new_width = pos.width - 0.036  # Decrease width 
                    ax.set_position([new_left, new_bottom, new_width, new_height])
                    rf_axes = gs.GridSpecFromSubplotSpec(4, 3, subplot_spec=ax, wspace=0., hspace=0.1)
                    ax_list = [fig.add_subplot(rf_axes[3,1])]
                    for j in range(num_units-1):
                        ax = fig.add_subplot(rf_axes[j])
                        ax_list.append(ax)
                        # box = matplotlib.patches.Rectangle((-0.5,-0.5), 28, 28, linewidth=0.5, edgecolor='k', facecolor='none', zorder=10)
                        # ax.add_patch(box)
                    preferred_classes = torch.argmax(torch.tensor(np.array(data_dict[seed]['average_pop_activity_dict'][population])), dim=1)
                    im = pt.plot_receptive_fields(receptive_fields, sort=True, ax_list=ax_list, preferred_classes=preferred_classes)
                    fig_width, fig_height = fig.get_size_inches()
                    cax = fig.add_axes([ax_list[0].get_position().x0-0.32/fig_width, ax.get_position().y0-0.2/fig_height, 0.04, 0.03/fig_height])
                    fig.colorbar(im, cax=cax, orientation='horizontal')

                col += 1

            if model_key in model_list_metrics:
                plot_metric_all_seeds(data_dict, model_dict, populations_to_plot=populations_to_plot, ax=ax_structure, metric_name='structure')

    if save is not None:
        fig.savefig(f"figures/{save}.png", dpi=300)
        fig.savefig(f"figures/{save}.svg", dpi=300)


def compare_angle_metrics(model_dict_all, model_list1, model_list2, config_path_prefix="network_config/mnist/", saved_network_path_prefix="data/mnist/", save=None, recompute=None):
    fig = plt.figure(figsize=(5.5, 9))
    axes = gs.GridSpec(nrows=2, ncols=3,                        
                       left=0.25,right=0.95,
                       top=0.98, bottom = 0.78,
                       wspace=0.5, hspace=0.7)
    ax_accuracy1 = fig.add_subplot(axes[0,0])
    ax_angle_vs_BP1 = fig.add_subplot(axes[0,1])
    ax_FB_angle1 = fig.add_subplot(axes[0,2])
    ax_accuracy2 = fig.add_subplot(axes[1,0])
    ax_angle_vs_BP2 = fig.add_subplot(axes[1,1])
    ax_FB_angle2 = fig.add_subplot(axes[1,2])

    all_models = list(dict.fromkeys(model_list1 + model_list2))
    generate_hdf5_all_seeds(all_models, model_dict_all, config_path_prefix, saved_network_path_prefix, recompute=recompute)

    for i, model_key in enumerate(all_models):
        model_dict = model_dict_all[model_key]
        network_name = model_dict['config'].split('.')[0]
        hdf5_path = f"data/plot_data_{network_name}.h5"
        with h5py.File(hdf5_path, 'r') as f:
            data_dict = f[network_name]
            print(f"Generating plots for {model_dict['name']}")
            if model_key in model_list1:
                ax_accuracy = ax_accuracy1
                ax_angle_vs_BP = ax_angle_vs_BP1
                ax_FB_angle = ax_FB_angle1
            if model_key in model_list2:
                ax_accuracy = ax_accuracy2
                ax_angle_vs_BP = ax_angle_vs_BP2
                ax_FB_angle = ax_FB_angle2
            plot_accuracy_all_seeds(data_dict, model_dict, ax=ax_accuracy)
            plot_angle_vs_bp_all_seeds(data_dict, model_dict, ax=ax_angle_vs_BP, error='std')
            plot_angle_FB_all_seeds(data_dict, model_dict, ax=ax_FB_angle, error='std')

    legend = ax_accuracy1.legend(ncol=3, bbox_to_anchor=(-0.1, 1.25), loc='upper left')
    for line in legend.get_lines():
        line.set_linewidth(1.5)
    legend = ax_accuracy2.legend(ncol=3, bbox_to_anchor=(-0.1, 1.25), loc='upper left')
    for line in legend.get_lines():
        line.set_linewidth(1.5)

    if save is not None:
        # fig.savefig(f"figures/{save}.png", dpi=300)
        fig.savefig(f"figures/{save}.svg", dpi=300)


def compare_metrics_simple(model_dict_all, model_list, config_path_prefix="network_config/mnist/", saved_network_path_prefix="data/mnist/", save=None, recompute=None):
    fig = plt.figure(figsize=(5.5, 9))
    axes = gs.GridSpec(nrows=2, ncols=3, figure=fig,                       
                       left=0.1,right=0.9,
                       top=0.9, bottom = 0.6,
                       wspace=0.4, hspace=0.6,
                       height_ratios=[1, 0.7])
    ax_accuracy = fig.add_subplot(axes[1,0])
    ax_dendstate = fig.add_subplot(axes[1,1])
    ax_angle_vs_BP = fig.add_subplot(axes[1,2])

    axes = gs.GridSpecFromSubplotSpec(nrows=1, ncols=4, subplot_spec=axes[0,0:3], wspace=0.2)
    diagram_axes = [fig.add_subplot(axes[0,i]) for i in range(4)]
    for ax in diagram_axes: # decrease the height of the diagram axes
        ax.set_position([ax.get_position().x0, ax.get_position().y0, ax.get_position().width, ax.get_position().height*0.7])

    pt.plot_learning_rule_diagram(axes_list=diagram_axes)

    all_models = list(dict.fromkeys(model_list))
    generate_hdf5_all_seeds(all_models, model_dict_all, config_path_prefix, saved_network_path_prefix, recompute=recompute)

    for model_key in all_models:
        model_dict = model_dict_all[model_key]
        config_path = config_path_prefix + model_dict['config']
        pickle_basename = "_".join(model_dict['config'].split('_')[0:-2])
        network_name = model_dict['config'].split('.')[0]
        hdf5_path = f"data/plot_data_{network_name}.h5"
        with h5py.File(hdf5_path, 'r') as f:
            data_dict = f[network_name]
            print(f"Generating plots for {model_dict['name']}")
            plot_accuracy_all_seeds(data_dict, model_dict, ax=ax_accuracy)
            plot_dendritic_state_all_seeds(data_dict, model_dict, ax=ax_dendstate)
            plot_angle_vs_bp_all_seeds(data_dict, model_dict, ax=ax_angle_vs_BP)

    legend = ax_accuracy.legend(ncol=4, bbox_to_anchor=(-0.1, 1.25), loc='upper left')
    for line in legend.get_lines():
        line.set_linewidth(1.5)

    if save is not None:
        fig.savefig(f"figures/{save}.png", dpi=300)
        fig.savefig(f"figures/{save}.svg", dpi=300)


def generate_metrics_plot(model_dict_all, model_list, config_path_prefix="network_config/mnist/", saved_network_path_prefix="data/mnist/", save=None, recompute=None): 
    # fig = plt.figure(figsize=(5.5, 4))
    fig = plt.figure(figsize=(7, 4))

    axes = gs.GridSpec(nrows=4, ncols=4, figure=fig, bottom=0.1, top=0.9, left=0.1, right=0.8, hspace=0.5, wspace=0.5)
    ax_accuracy = fig.add_subplot(axes[0,0])
    ax_structure = fig.add_subplot(axes[0,1])
    ax_dendstate = fig.add_subplot(axes[0,2])
    ax_angleBP_stoch = fig.add_subplot(axes[1,2])
    ax_sparsity = fig.add_subplot(axes[1,0])
    ax_selectivity = fig.add_subplot(axes[1,1])
    ax_FB_angles = fig.add_subplot(axes[2,0])
    ax_angleBP = fig.add_subplot(axes[2,1])
    ax_sparsity_hist = fig.add_subplot(axes[3,0])
    ax_selectivity_hist = fig.add_subplot(axes[3,1])
    ax_error_hist = fig.add_subplot(axes[3,2])

    all_models = list(dict.fromkeys(model_list))
    for model_key in all_models:
        model_dict = model_dict_all[model_key]
        config_path = config_path_prefix + model_dict['config']
        network_name = model_dict['config'].split('.')[0]
        hdf5_path = f"data/plot_data_{network_name}.h5"
        for seed in model_dict['seeds']:
            saved_network_path = saved_network_path_prefix + network_name + f"_{seed}.pkl"
            generate_data_hdf5(config_path, saved_network_path, hdf5_path, recompute=recompute)
            gc.collect()

    for i,model_key in enumerate(all_models):
        model_dict = model_dict_all[model_key]
        network_name = model_dict['config'].split('.')[0]
        hdf5_path = f"data/plot_data_{network_name}.h5"

        with h5py.File(hdf5_path, 'r') as f:
            data_dict = f[network_name]

            plot_angle_FB_all_seeds(data_dict, model_dict, ax=ax_FB_angles)
            plot_angle_vs_bp_all_seeds(data_dict, model_dict, ax=ax_angleBP, stochastic=False)
            plot_angle_vs_bp_all_seeds(data_dict, model_dict, ax=ax_angleBP_stoch, stochastic=True)
            plot_accuracy_all_seeds(data_dict, model_dict, ax=ax_accuracy)
            plot_error_all_seeds(data_dict, model_dict, ax=ax_error_hist)
            plot_dendritic_state_all_seeds(data_dict, model_dict, ax=ax_dendstate)

            if 'H1E' in data_dict[seed]['sparsity_history'] and 'H2E' in data_dict[seed]['sparsity_history']:
                plot_metric_all_seeds(data_dict, model_dict, populations_to_plot=['H1E','H2E'], ax=ax_selectivity, metric_name='selectivity', plot_type='violin')
                plot_metric_all_seeds(data_dict, model_dict, populations_to_plot=['H1E','H2E'], ax=ax_sparsity, metric_name='sparsity', plot_type='violin')
                plot_metric_all_seeds(data_dict, model_dict, populations_to_plot=['H1E','H2E'], ax=ax_structure, metric_name='structure', plot_type='violin')

                # Sparsity history
                val_steps = data_dict[seed]['val_history_train_steps'][:]
                sparsity_history_all_seeds = []
                for seed in data_dict:
                    H1E_sparsity_history = data_dict[seed]['sparsity_history']['H1E'][:]
                    H2E_sparsity_history = data_dict[seed]['sparsity_history']['H2E'][:]
                    sparsity_history = np.mean(np.stack([H1E_sparsity_history, H2E_sparsity_history]), axis=0)
                    sparsity_history_all_seeds.append(sparsity_history)
                avg_sparsity = np.mean(sparsity_history_all_seeds, axis=0)
                std_sparsity = np.std(sparsity_history_all_seeds, axis=0)
                ax_sparsity_hist.plot(val_steps, avg_sparsity, label=f"{model_dict['name']}", color=model_dict["color"])
                ax_sparsity_hist.fill_between(val_steps, avg_sparsity-std_sparsity, avg_sparsity+std_sparsity, alpha=0.2, color=model_dict["color"], linewidth=0)
                ax_sparsity_hist.set_xlabel('Training step')
                ax_sparsity_hist.set_ylabel('Sparsity')
                ax_sparsity_hist.set_ylim([0,1])

                # Selectivity history
                selectivity_history_all_seeds = []
                for seed in data_dict:
                    H1E_selectivity_history = data_dict[seed]['selectivity_history']['H1E'][:]
                    H2E_selectivity_history = data_dict[seed]['selectivity_history']['H2E'][:]
                    selectivity_history = np.mean(np.stack([H1E_selectivity_history, H2E_selectivity_history]), axis=0)
                    selectivity_history_all_seeds.append(selectivity_history)
                avg_selectivity = np.mean(selectivity_history_all_seeds, axis=0)
                std_selectivity = np.std(selectivity_history_all_seeds, axis=0)
                ax_selectivity_hist.plot(val_steps, avg_selectivity, label=f"{model_dict['name']}", color=model_dict["color"])
                ax_selectivity_hist.fill_between(val_steps, avg_selectivity-std_selectivity, avg_selectivity+std_selectivity, alpha=0.2, color=model_dict["color"], linewidth=0)
                ax_selectivity_hist.set_xlabel('Training step')
                ax_selectivity_hist.set_ylabel('Selectivity')
                ax_selectivity_hist.set_ylim([0,1])

    if save:
        fig.savefig(f"figures/{save}.png", dpi=300)
        fig.savefig(f"figures/{save}.svg", dpi=300)


def generate_summary_table(model_dict_all, model_list, config_path_prefix="network_config/mnist/", saved_network_path_prefix="data/mnist/", save=None, recompute=None):
    mm = 1/25.4 #convert mm to inches
    fig, ax = plt.subplots(figsize=(180*mm,170*mm))
    # fig, ax = plt.subplots(figsize=(5.5, 9))
    ax.axis('off')

    all_models = list(dict.fromkeys(model_list))
<<<<<<< HEAD
    for model_key in all_models:
        model_dict = model_dict_all[model_key]
        config_path = config_path_prefix + model_dict['config']
        network_name = model_dict['config'].split('.')[0]
        hdf5_path = f"data/plot_data_{network_name}.h5"
        for seed in model_dict['seeds']:
            saved_network_path = saved_network_path_prefix + network_name + f"_{seed}"
            if 'mnist' in saved_network_path:
                saved_network_path += '_extended.pkl'
            # else:
            #     saved_network_path += '_extended.pkl'
            generate_data_hdf5(config_path, saved_network_path, hdf5_path, recompute=recompute)
            gc.collect()
=======
    generate_hdf5_all_seeds(all_models, model_dict_all, config_path_prefix, saved_network_path_prefix, recompute=recompute)

    # for model_key in all_models:
    #     model_dict = model_dict_all[model_key]
    #     config_path = config_path_prefix + model_dict['config']
    #     network_name = model_dict['config'].split('.')[0]
    #     hdf5_path = f"data/plot_data_{network_name}.h5"
    #     for seed in model_dict['seeds']:
    #         saved_network_path = saved_network_path_prefix + network_name + f"_{seed}"
    #         if 'mnist' in saved_network_path:
    #             saved_network_path += '_extended.pkl'
    #         else:
    #             saved_network_path += '_extended.pkl'
    #         generate_data_hdf5(config_path, saved_network_path, hdf5_path, recompute=recompute)
    #         gc.collect()
>>>>>>> 44f040d1

    networks = {}
    columns = []

    for i,model_key in enumerate(all_models):
        model_dict = model_dict_all[model_key]
        network_name = model_dict['config'].split('.')[0]
        hdf5_path = f"data/plot_data_{network_name}.h5"

        with h5py.File(hdf5_path, 'r') as f:
            print(f"Generating table for {network_name}")
            data_dict = f[network_name]

            if 'mnist' in saved_network_path_prefix:
                # Get the accuracy for each seed
                accuracy_all_seeds_20k = []
                for seed in model_dict['seeds']:
                    accuracy_all_seeds_20k.append(data_dict[seed]['test_accuracy_history'][-1])
                avg_accuracy_20k = np.mean(accuracy_all_seeds_20k)
                std_accuracy_20k = np.std(accuracy_all_seeds_20k)
                sem_accuracy_20k = std_accuracy_20k / np.sqrt(len(accuracy_all_seeds_20k))

                accuracy_all_seeds_50k = []
                for seed in model_dict['seeds']:
                    accuracy_all_seeds_50k.append(data_dict[seed]['test_accuracy_history_extended'][-1])
                avg_accuracy_50k = np.mean(accuracy_all_seeds_50k)
                std_accuracy_50k = np.std(accuracy_all_seeds_50k)
                sem_accuracy_50k = std_accuracy_50k / np.sqrt(len(accuracy_all_seeds_50k))

                networks[model_dict['name']] = {'MNIST Accuracy (20k samples)': f"{avg_accuracy_20k:.2f} \u00b1 {sem_accuracy_20k:.2f}",
                                                'MNIST Accuracy (50k samples)': f"{avg_accuracy_50k:.2f} \u00b1 {sem_accuracy_50k:.2f}"}

            elif 'spiral' in saved_network_path_prefix:
                accuracy_all_seeds_1_epoch = []
                for seed in model_dict['seeds']:
                    accuracy_all_seeds_1_epoch.append(data_dict[seed]['test_accuracy_history'][-1])
                avg_accuracy_1_epoch = np.mean(accuracy_all_seeds_1_epoch)
                print(avg_accuracy_1_epoch)
                std_accuracy_1_epoch = np.std(accuracy_all_seeds_1_epoch)
                sem_accuracy_1_epoch = std_accuracy_1_epoch / np.sqrt(len(accuracy_all_seeds_1_epoch))

                # accuracy_all_seeds_10_epochs = []
                # for seed in model_dict['seeds']:
                #     accuracy_all_seeds_10_epochs.append(data_dict[seed]['test_accuracy_history_extended'][-1])
                # avg_accuracy_10_epochs = np.mean(accuracy_all_seeds_10_epochs)
                # print(avg_accuracy_10_epochs)
                # std_accuracy_10_epochs = np.std(accuracy_all_seeds_10_epochs)
                # sem_accuracy_10_epochs = std_accuracy_10_epochs / np.sqrt(len(accuracy_all_seeds_10_epochs))

                networks[model_dict['name']] = {'Spiral Accuracy (1 epoch)': f"{avg_accuracy_1_epoch:.2f} \u00b1 {sem_accuracy_1_epoch:.2f}"}
                # networks[model_dict['name']] = {'Spiral Accuracy (10 epochs)': f"{avg_accuracy_10_epochs:.2f} \u00b1 {sem_accuracy_10_epochs:.2f}"}
                
        columns = list(model_dict.keys())
        columns.remove('config')
        columns.remove('color')
        columns.remove('seeds')

        for col in columns:
            networks[model_dict['name']].update({col: model_dict[col]})

    # Create a table from the networks dictionary
    table_vals = []
    column_labels = [header for header in list(networks.values())[0]]
    column_labels.insert(0, "")
    for network_name in networks:
        network_vals = [network_name]
        for col in networks[network_name]:
            network_vals.append(networks[network_name][col])
        table_vals.append(network_vals)

    table = ax.table(cellText=table_vals, colLabels=column_labels, cellLoc="center", loc="center")

    for key, cell in table.get_celld().items():
        cell.set_linewidth(0)
        if key[0] % 2 == 0:
            cell.set_facecolor([0.95 for i in range(3)])
        if key[0] == 0:
            cell.set_facecolor([0.9 for i in range(3)])
            cell.set_text_props(weight='bold')
        # cell.set_fontsize(20)
        # cell.set_height(cell.get_height() * 1.1)
        cell.set_text_props(fontname='Arial', fontsize=2)

    if save:
        fig.savefig(f"figures/{save}.png", dpi=300)
        fig.savefig(f"figures/{save}.svg", dpi=300)


def generate_spirals_figure(model_dict_all, model_list_heatmaps, model_list_metrics, spiral_type='scatter', config_path_prefix="network_config/spiral/", saved_network_path_prefix="data/spiral/", save=None, recompute=None):
    '''
    Plotting function for spiral dataset.
    Parameter ```spiral_type``` can be:
    - 'scatter': datapoints with incorrect preductions marked in red
    - 'decison': decision boundary map of the network's predictions
    '''
    cols = max(len(model_list_heatmaps), 3)

    fig = plt.figure(figsize=(cols * 2.5, cols * 2.5))
    axes = gs.GridSpec(nrows=3, ncols=cols,                        
                       left=0.03, right=0.97,
                       top=0.95, bottom=0.5,
                       wspace=0.4, hspace=0.7)

    spirals_row =   0
    heatmaps_row =  1 
    ax_accuracy =   fig.add_subplot(axes[2, 0])  
    ax_angle =      fig.add_subplot(axes[2, 1])
    ax_dendstate =  fig.add_subplot(axes[2, 2])

    all_models = list(dict.fromkeys(model_list_heatmaps + model_list_metrics))
    generate_hdf5_all_seeds(all_models, model_dict_all, config_path_prefix, saved_network_path_prefix, recompute=recompute)

    for model_idx, model_key in enumerate(all_models):
        model_dict = model_dict_all[model_key]
        network_name = model_dict['config'].split('.')[0]
        hdf5_path = f"data/plot_data_{network_name}.h5"
        with h5py.File(hdf5_path, 'r') as f:
            data_dict = f[network_name]
            print(f"Generating plots for {model_dict['name']}")
            seed = model_dict['seeds'][0] # example seed to plot

            # Plot heatmaps and spirals
            if model_key in model_list_heatmaps:
                ax = fig.add_subplot(axes[heatmaps_row, model_idx])
                if model_key != "vanBP_0_hidden_learned_bias_spiral":
                    population = 'H2E'
                    # populations_to_plot = [population for population in data_dict[seed]['average_pop_activity_dict']]
                    # Activity plots: batch accuracy of each population to the test dataset
                    average_pop_activity_dict = data_dict[seed]['average_pop_activity_dict']
                    pt.plot_batch_accuracy_from_data(average_pop_activity_dict, sort=True, population=population, ax=ax, cbar=False)
                    ax.set_yticks([0,average_pop_activity_dict[population].shape[0]-1])
                    ax.set_yticklabels([1,average_pop_activity_dict[population].shape[0]])
                    ax.set_ylabel(f'{population} unit', labelpad=-8)
                    ax.set_title(model_dict["name"], pad=3)

                # Plot spirals
                ax = fig.add_subplot(axes[spirals_row, model_idx])
                decision_data = data_dict[seed]['spiral_decision_data_dict']
                pt.plot_spiral_decisions(decision_data, graph=spiral_type, ax=ax)
                ax.set_aspect('equal')
                ax.set_title(model_dict["name"], pad=4)
                ax.set_xlabel('x1')
                ax.set_ylabel('x2')

            # Plot metrics
            if model_key in model_list_metrics:                
                plot_accuracy_all_seeds(data_dict, model_dict, ax=ax_accuracy)
                plot_dendritic_state_all_seeds(data_dict, model_dict, ax=ax_dendstate)
                plot_angle_vs_bp_all_seeds(data_dict, model_dict, ax=ax_angle)

    if save:
        fig.savefig(f"figures/{save}.png", dpi=300)
        fig.savefig(f"figures/{save}.svg", dpi=300)


from reportlab.pdfgen import canvas
import os

def images_to_pdf(image_paths, output_path, dpi=300):
    # Define US Letter page size in points
    letter_size = [8.5 * 72, 11 * 72]  # 612 x 792 points
    
    # Scale figure size based on dpi
    scale_factor = dpi / 300  # Reference is 300 dpi
    fig_size = [5.5 * 72 * scale_factor, 9 * 72 * scale_factor]
    
    fig_width = fig_size[0]
    fig_height = fig_size[1]
    
    margin_x = (letter_size[0] - fig_width) / 2
    margin_y = (letter_size[1] - fig_height) / 2
    
    # Create a canvas for the PDF
    c = canvas.Canvas(output_path, pagesize=letter_size)
    
    for img_path in image_paths:
        c.setPageSize(letter_size)
        
        # Draw the image on the page
        c.drawImage(img_path, margin_x, margin_y, width=fig_width, height=fig_height)
        
        # Add a caption with the image filename
        caption = os.path.basename(img_path)
        c.setFont("Helvetica", 12)
        caption_x = letter_size[0] * 0.35
        caption_y = letter_size[1] - margin_y * 0.7
        c.drawString(caption_x, caption_y, caption)
        
        c.showPage()  # Add a new page in the PDF for the next image
    
    c.save()




@click.command()
@click.option('--figure', default=None, help='Figure to generate')
@click.option('--recompute', default=None, help='Recompute plot data for a particular parameter')

def main(figure, recompute):
    model_dict_all = {
            ##########################
            # Backprop models
            ##########################
            "vanBP":       {"config": "20231129_EIANN_2_hidden_mnist_van_bp_relu_SGD_config_G_complete_optimized.yaml",
                            "color":  "black",
                            "name":   "Vanilla Backprop",
                            "Architecture": "2-hidden",
                            "Algorithm": "Backprop", # Error propagation scheme
                            "Learning rule": "Gradient descent",
                            },

            "vanBP_0hidden": {"config": "20250103_EIANN_0_hidden_mnist_van_bp_relu_SGD_config_G_complete_optimized.yaml",
                            "color": "black",
                            "name": "Vanilla Backprop 0-hidden",
                            "Architecture": "",
                            "Algorithm": "",
                            "Learning Rule": ""},
            
            "vanBP_fixed_hidden": {"config": "20250108_EIANN_2_hidden_mnist_van_bp_relu_SGD_config_G_fixed_hidden_complete_optimized.yaml",
                                   "color": "black",
                                   "name": "Vanilla Backprop fixed hidden",
                                   "Architecture": "",
                                   "Algorithm": "",
                                   "Learning Rule": ""},

            "bpDale_learned":{"config": "20240419_EIANN_2_hidden_mnist_bpDale_relu_SGD_config_F_complete_optimized.yaml",
                            "color":  "blue",
                            "name":   "bpDale(learned somaI)",
                            "Architecture": "",
                            "Algorithm": "",
                            "Learning Rule": ""},

            "bpDale_fixed":{"config": "20231129_EIANN_2_hidden_mnist_bpDale_relu_SGD_config_G_complete_optimized.yaml",
                            "color":  "cyan",
                            "name":   "bpDale(fixed somaI)",
                            "Architecture": "",
                            "Algorithm": "",
                            "Learning Rule": ""},

            "bpDale_noI":  {"config": "20240919_EIANN_2_hidden_mnist_bpDale_noI_relu_SGD_config_G_complete_optimized.yaml",
                            "color": "blue",
                            "name": "Dale's Law (no somaI)",
                            "Architecture": "",
                            "Algorithm": "",
                            "Learning Rule": ""},

            ##########################
            # bpLike models
            ##########################
            "bpLike_WT_hebbdend":  {"config": "20241009_EIANN_2_hidden_mnist_BP_like_config_5J_complete_optimized.yaml",
                                    "color": "red",
                                    "name": "BP-like (dend. gating)",
                                    "Architecture": "",
                                    "Algorithm": "",
                                    "Learning Rule": ""},

            "bpLike_WT_hebbdend_eq":  {"config": "20240516_EIANN_2_hidden_mnist_BP_like_config_2L_complete_optimized.yaml",
                                    "color":  "red",
                                    "name":   "bpLike_WT_hebbdend_eq",
                                    "Architecture": "", 
                                    "Algorithm": "", 
                                    "Learning Rule": "",},

            "bpLike_hebbTD_hebbdend":{"config": "20241009_EIANN_2_hidden_mnist_BP_like_config_5J_learn_TD_HWN_1_complete_optimized.yaml",
                                    "color": "blue",
                                    "name": "bpLike_hebbTD_hebbdend",
                                    "Architecture": "", 
                                    "Algorithm": "", 
                                    "Learning Rule": "",},

            "bpLike_hebbTD_hebbdend_eq":{"config": "20240830_EIANN_2_hidden_mnist_BP_like_config_2L_learn_TD_HWN_3_complete_optimized.yaml",
                                        "color": "magenta",
                                        "name": "bpLike_hebbTD_hebbdend_eq",
                                        "Architecture": "", 
                                        "Algorithm": "", 
                                        "Learning Rule": "",},

            "bpLike_TCWN_hebbdend": {"config": "20241120_EIANN_2_hidden_mnist_BP_like_config_5J_learn_TD_HTCWN_2_complete_optimized.yaml",
                                   "color": "green",
                                   "name": "bpLike_TCWN_hebbdend",
                                    "Architecture": "", 
                                    "Algorithm": "", 
                                    "Learning Rule": "",}, # TC with weight norm

            # "bpLike_TC_hebbdend": {"config": "20241114_EIANN_2_hidden_mnist_BP_like_config_5J_learn_TD_HTC_2_complete_optimized.yaml",
            #                        "color": "green",
            #                        "name": "bpLike_TC_hebbdend"},  # TC applied to activity of wrong (bottom-up) unit instead of top-down unit

            "bpLike_WT_tempcont":  {"config": "20240508_EIANN_2_hidden_mnist_BP_like_config_1J_complete_optimized.yaml",
                                    "color": "red",
                                    "name": "BP-like (temp. cont.)",
                                    "Architecture": "",
                                    "Algorithm": "",
                                    "Learning Rule": ""},

            "bpLike_WT_localBP":   {"config": "20241113_EIANN_2_hidden_mnist_BP_like_config_5M_complete_optimized.yaml",
                                    "color": "orange",
                                    "name": "bpLike_WT_localBP",
                                    "Architecture": "", 
                                    "Algorithm": "", 
                                    "Learning Rule": "",},

            "bpLike_WT_localBP_eq":{"config": "20240628_EIANN_2_hidden_mnist_BP_like_config_3M_complete_optimized.yaml",
                                    "color":  "black",
                                    "name":   "bpLike_WT_localBP_eq",
                                    "Architecture": "", 
                                    "Algorithm": "", 
                                    "Learning Rule": "",},

            "bpLike_WT_fixedDend": {"config": "20241113_EIANN_2_hidden_mnist_BP_like_config_5K_complete_optimized.yaml",
                                    "color":  "gray",
                                    "name":   "bpLike_WT_fixedDend",
                                    "Architecture": "", 
                                    "Algorithm": "", 
                                    "Learning Rule": "",},

            "bpLike_WT_fixedDend_eq":  {"config": "20240508_EIANN_2_hidden_mnist_BP_like_config_2K_complete_optimized.yaml",
                                        "color":  "gray",
                                        "name":   "bpLike_WT_fixedDend_eq",
                                        "Architecture": "", 
                                        "Algorithm": "", 
                                        "Learning Rule": "",},

            "bpLike_fixedTD_hebbdend": {"config": "20241114_EIANN_2_hidden_mnist_BP_like_config_5J_fixed_TD_complete_optimized.yaml",
                                        "color": "lightblue",
                                        "name": "bpLike_fixedTD_hebbdend",
                                        "Architecture": "", 
                                        "Algorithm": "", 
                                        "Learning Rule": "",},

            "bpLike_fixedTD_hebbdend_eq":  {"config": "20240830_EIANN_2_hidden_mnist_BP_like_config_2L_fixed_TD_complete_optimized.yaml",
                                            "color": "lightgray",
                                            "name": "bpLike_fixedTD_hebbdend_eq",
                                            "Architecture": "", 
                                            "Algorithm": "", 
                                            "Learning Rule": "",},

            ##########################
            # Biological models
            ##########################
            "HebbWN_topsup":       {"config": "20241105_EIANN_2_hidden_mnist_Top_Layer_Supervised_Hebb_WeightNorm_config_7_complete_optimized.yaml",
                                    "color":  "green",
                                    "name":   "Top-supervised HebbWN",
                                    "Architecture": "", 
                                    "Algorithm": "", 
                                    "Learning Rule": "",}, # bpLike in the top layer

            "Supervised_HebbWN_WT_hebbdend":{"config": "20240714_EIANN_2_hidden_mnist_Supervised_Hebb_WeightNorm_config_4_complete_optimized.yaml",
                                    "color": "olive",
                                    "name": "Supervised_HebbWN_WT_hebbdend",
                                    "Architecture": "", 
                                    "Algorithm": "", 
                                    "Learning Rule": "",}, 

            "SupHebbTempCont_WT_hebbdend": {"config": "20241125_EIANN_2_hidden_mnist_Hebb_Temp_Contrast_config_2_complete_optimized.yaml",
                                            "color": "purple",
                                            "name": "Hebb Temp. Contrast",
                                            "Architecture": "", 
                                            "Algorithm": "", 
                                            "Learning Rule": "",}, # Like target propagation / temporal contrast on forward dW

            "Supervised_HebbWN_learned_somaI":{"config": "20240919_EIANN_2_hidden_mnist_Supervised_Hebb_WeightNorm_learn_somaI_config_4_complete_optimized.yaml",
                                                "color": "lime",
                                                "name": "Supervised HebbWN learned somaI",
                                                "Architecture": "", 
                                                "Algorithm": "", 
                                                "Learning Rule": "",},

            "Supervised_BCM_WT_hebbdend":  {"config": "20240723_EIANN_2_hidden_mnist_Supervised_BCM_config_4_complete_optimized.yaml",
                                            "color": "lightgray",
                                            "name": "BCM",
                                            "Architecture": "", 
                                            "Algorithm": "", 
                                            "Learning Rule": "",},

            "BTSP_WT_hebbdend":    {"config":"20241212_EIANN_2_hidden_mnist_BTSP_config_5L_complete_optimized.yaml",
                                    "color": "orange",
                                    "name": "BTSP",
                                    "Architecture": "", 
                                    "Algorithm": "", 
                                    "Learning Rule": "",}, 

            # "BTSP_hebbTD_hebbdend": {"config": "20240905_EIANN_2_hidden_mnist_BTSP_config_3L_learn_TD_HWN_3_complete_optimized.yaml",
            #                         "color": "magenta",
            #                         "name": "BTSP_hebbTD_hebbdend"},

            "BTSP_fixedTD_hebbdend":{"config": "20241216_EIANN_2_hidden_mnist_BTSP_config_5L_fixed_TD_complete_optimized.yaml",
                                    "color": "black",
                                    "name": "BTSP_fixedTD_hebbdend",
                                    "Architecture": "", 
                                    "Algorithm": "", 
                                    "Learning Rule": "",},

            "BTSP_TCWN_hebbdend": {"config": "20241216_EIANN_2_hidden_mnist_BTSP_config_5L_learn_TD_HTCWN_3_complete_optimized.yaml",
                                    "color": "green",
                                    "name": "BTSP_TCWN_hebbdend",
                                    "Architecture": "", 
                                    "Algorithm": "", 
                                    "Learning Rule": "",}, # top-down learning with TempContrast+weight norm

            ##########################
            # Spirals dataset models
            ##########################
            "vanBP_0_hidden_learned_bias_spiral": {"config": "20250108_EIANN_0_hidden_spiral_van_bp_relu_learned_bias_config_complete_optimized.yaml",
                                            "color": "black",
                                            "name": "Vanilla Backprop 0-Hidden (Learned Bias)",
                                            "Architecture": "2-hidden", 
                                            "Algorithm": "Backprop", 
                                            "Learning Rule": "Gradient Descent",
                                            "Bias": "Learned"},

            "vanBP_2_hidden_learned_bias_spiral": {"config": "20250108_EIANN_2_hidden_spiral_van_bp_relu_learned_bias_config_complete_optimized.yaml",
                                            "color": "red",
                                            "name": "Vanilla Backprop 2-Hidden (Learned Bias)",
                                            "Architecture": "", 
                                            "Algorithm": "", 
                                            "Learning Rule": "",
                                            "Bias": ""},

            "vanBP_2_hidden_zero_bias_spiral": {"config": "20250108_EIANN_2_hidden_spiral_van_bp_relu_zero_bias_config_complete_optimized.yaml",
                                        "color": "olive",
                                        "name": "Vanilla Backprop 2-Hidden (Zero Bias)",
                                        "Architecture": "", 
                                        "Algorithm": "", 
                                        "Learning Rule": "",
                                        "Bias": ""},

            "bpDale_learned_bias_spiral": {"config": "20250108_EIANN_2_hidden_spiral_bpDale_fixed_SomaI_learned_bias_config_complete_optimized.yaml",
                                        "color": "orange",
                                        "name": "Backprop + Dale's Law (Learned Bias)",
                                        "Architecture": "", 
                                        "Algorithm": "", 
                                        "Learning Rule": "",
                                        "Bias": ""},

            "bpLike_DTC_learned_bias_spiral": {"config": "20250108_EIANN_2_hidden_spiral_BP_like_1_fixed_SomaI_learned_bias_config_complete_optimized.yaml",
                                        "color": "purple",
                                        "name": "Backprop Like (DTC) (Learned Bias)",
                                        "Architecture": "", 
                                        "Algorithm": "", 
                                        "Learning Rule": "",
                                        "Bias": ""},

            "DTP_learned_bias_spiral": {"config": "20250108_EIANN_2_hidden_spiral_DTP_fixed_SomaI_learned_bias_config_complete_optimized.yaml",
                                        "color": "blue",
                                        "name": "DTP (Learned Bias)",
                                        "Architecture": "", 
                                        "Algorithm": "", 
                                        "Learning Rule": "",
                                        "Bias": ""}, # optimized DendI fraction (~50%)

            "DTP_fixed_DendI_learned_bias_1_spiral": {"config": "20250217_EIANN_2_hidden_spiral_DTP_fixed_DendI_fixed_SomaI_learned_bias_1_config_complete_optimized.yaml",
                                        "color": "green",
                                        "name": "DTP Fixed DendI and SomaI (Learned Bias) 1",
                                        "Architecture": "", 
                                        "Algorithm": "", 
                                        "Learning Rule": "",
                                        "Bias": ""}, # optimized DendI fraction

            "DTP_fixed_DendI_learned_bias_2_spiral": {"config": "20250217_EIANN_2_hidden_spiral_DTP_fixed_DendI_fixed_SomaI_learned_bias_2_config_complete_optimized.yaml",
                                        "color": "pink",
                                        "name": "DTP Fixed DendI and SomaI (Learned Bias) 2",
                                        "Architecture": "", 
                                        "Algorithm": "", 
                                        "Learning Rule": "",
                                        "Bias": ""}, # fixed DendI fraction to 25%

        }

    # Set path to Box data directory (default path based on OS)
    if os.name == "posix":
        username = os.environ.get("USER")
        saved_network_path_prefix = f"/Users/{username}/Library/CloudStorage/Box-Box/Milstein-Shared/EIANN exported data/2024 Manuscript V2/"
    elif os.name == "nt":
        username = os.environ.get("USERNAME")
        saved_network_path_prefix = f"C:/Users/{username}/Box/Milstein-Shared/EIANN exported data/2024 Manuscript V2/"
    
    seeds = ["66049_257","66050_258", "66051_259", "66052_260", "66053_261"]
    for model_key in model_dict_all:
        model_dict_all[model_key]["seeds"] = seeds


    #-------------- Main Figures --------------

    if figure == "all":
        # Generate HDF5 files for all models
        all_models = list(model_dict_all.keys())[9:]
        all_mnist_models = [model_key for model_key in all_models if "spiral" not in model_key]
        generate_hdf5_all_seeds(all_mnist_models, model_dict_all, config_path_prefix="network_config/mnist/", saved_network_path_prefix=saved_network_path_prefix+"MNIST/", recompute=recompute)
        all_spiral_models = [model_key for model_key in all_models if "spiral" in model_key]
        generate_hdf5_all_seeds(all_spiral_models, model_dict_all, config_path_prefix="network_config/spiral/", saved_network_path_prefix=saved_network_path_prefix+"spiral/", recompute=recompute)
        recompute = None

    # Diagrams + example dynamics
    if figure in ["all", "fig1"]:
        figure_name = "dynamics_example_plots"
        plot_dynamics_example(model_dict_all, save=figure_name, recompute=recompute)

    # Backprop models
    if figure in ["all", "fig2"]:
        saved_network_path_prefix += "MNIST/"
        model_list_heatmaps = ["vanBP", "bpDale_learned", "HebbWN_topsup"]
        model_list_metrics = model_list_heatmaps
        figure_name = "Fig2_vanBP_bpDale_hebb"
        compare_E_properties_simple(model_dict_all, model_list_heatmaps, model_list_metrics, save=figure_name, saved_network_path_prefix=saved_network_path_prefix, recompute=recompute)

    # Analyze DendI
    if figure in ["all", "fig3"]:
        saved_network_path_prefix += "MNIST/"
        model_list_heatmaps = ["bpLike_WT_fixedDend", "bpLike_WT_localBP", "bpLike_WT_hebbdend"]
        # model_list_metrics = model_list_heatmaps + ["bpDale_fixed"]
        model_list_metrics = model_list_heatmaps
        figure_name = "Fig3_dendI"
        compare_dendI_properties(model_dict_all, model_list_heatmaps, model_list_metrics, save=figure_name, saved_network_path_prefix=saved_network_path_prefix, recompute=recompute)

    # Analyze E properties of main models
    if figure in ["all", "fig4"]:
        saved_network_path_prefix += "MNIST/"
        model_list_heatmaps = ["bpDale_fixed", "bpLike_WT_hebbdend"]
        # model_list_heatmaps = ["bpDale_fixed", "bpLike_WT_hebbdend", "HebbWN_topsup"]

        model_list_metrics = model_list_heatmaps
        figure_name = "Fig4_bpDale_bpLike"
        compare_E_properties_simple(model_dict_all, model_list_heatmaps, model_list_metrics, save=figure_name, saved_network_path_prefix=saved_network_path_prefix, recompute=recompute)

    # Biological learning rules (with WT/good gradients)
    if figure in ["all","fig5"]:
        saved_network_path_prefix += "MNIST/"
        model_list = ["bpLike_WT_hebbdend", "SupHebbTempCont_WT_hebbdend", "Supervised_BCM_WT_hebbdend", "BTSP_WT_hebbdend"]
        figure_name = "Fig5_BTSP_BCM_HebbWN"
        compare_metrics_simple(model_dict_all, model_list, save=figure_name, saved_network_path_prefix=saved_network_path_prefix, recompute=recompute)
        
    # Forward (W) vs backward (B) alignment angle
    if figure in ["all", "fig6"]:
        saved_network_path_prefix += "MNIST/"
        model_list1 = ["bpLike_WT_hebbdend", "bpLike_fixedTD_hebbdend", "bpLike_TCWN_hebbdend"]
        # model_list2 = ["bpLike_WT_hebbdend_eq", "bpLike_fixedTD_hebbdend_eq", "bpLike_hebbTD_hebbdend_eq"]

        model_list2 = ["BTSP_WT_hebbdend", "BTSP_fixedTD_hebbdend", "BTSP_TCWN_hebbdend"]
        figure_name = "Fig6_WB_alignment_FA_bpLike_BTSP"
        compare_angle_metrics(model_dict_all, model_list1, model_list2, save=figure_name, saved_network_path_prefix=saved_network_path_prefix, recompute=recompute)
        # add dendstate

    #-------------- Supplementary Figures --------------

    # Analyze somaI selectivity (supplement to Fig.2)
    if figure in ["all", "S1"]:
        saved_network_path_prefix += "MNIST/"
        model_list_heatmaps = ["bpDale_learned", "bpDale_fixed", "HebbWN_topsup"]
        model_list_metrics = model_list_heatmaps
        figure_name = "FigS1_somaI"
        compare_somaI_properties(model_dict_all, model_list_heatmaps, model_list_metrics, save=figure_name, saved_network_path_prefix=saved_network_path_prefix, recompute=recompute)

    # Supplementary Spirals Figure
    if figure in ["all", "spiral-suppl"]:
        saved_network_path_prefix += "spiral/"
        # model_list_heatmaps = ["vanBP_2_hidden_learned_bias_spiral", "bpDale_learned_bias_spiral", "DTP_learned_bias_spiral"]
        model_list_heatmaps = ["vanBP_0_hidden_learned_bias_spiral", "vanBP_2_hidden_learned_bias_spiral", 
                                "vanBP_2_hidden_zero_bias_spiral", "bpDale_learned_bias_spiral", 
                                "bpLike_DTC_learned_bias_spiral", "DTP_learned_bias_spiral", "DTP_fixed_DendI_learned_bias_1_spiral",
                                "DTP_fixed_DendI_learned_bias_2_spiral"]
        # model_list_heatmaps = ["vanBP_2_hidden_learned_bias_spiral"]
        model_list_metrics = model_list_heatmaps
        figure_name = "Suppl1_Spirals"

        # Choose spiral_type='scatter' or 'decision'
        generate_spirals_figure(model_dict_all, model_list_heatmaps, model_list_metrics, spiral_type='decision', config_path_prefix='network_config/spiral/',
                                saved_network_path_prefix=saved_network_path_prefix, save=figure_name, recompute=recompute)

    if figure == 'table':
        saved_network_path_prefix += "MNIST/"
        figure_name = "FigS3_mnist_table"
        model_list = ["vanBP", "bpDale_fixed", "bpDale_learned", "HebbWN_topsup", 
                      "bpLike_WT_fixedDend", "bpLike_WT_localBP", "bpLike_WT_hebbdend", 
                      "SupHebbTempCont_WT_hebbdend", "Supervised_BCM_WT_hebbdend", "BTSP_WT_hebbdend"]
        generate_summary_table(model_dict_all, model_list, saved_network_path_prefix=saved_network_path_prefix+"extended/", save=figure_name, recompute=recompute)
    
    elif figure == 'spiral-table':
        saved_network_path_prefix += "spiral/"
        figure_name = "spiral-table"
        model_list = ["vanBP_0_hidden_learned_bias_spiral"]
        generate_summary_table(model_dict_all, model_list, saved_network_path_prefix=saved_network_path_prefix+"extended/", config_path_prefix="network_config/spiral/", save=figure_name, recompute=recompute)

    if figure == 'structure':
        saved_network_path_prefix += "MNIST/"
        figure_name = "structure"
        model_list_heatmaps = ["vanBP", "bpDale_fixed", "bpLike_WT_hebbdend"]
        model_list_metrics = model_list_heatmaps
        compare_structure(model_dict_all, model_list_heatmaps, model_list_metrics, save=figure_name, saved_network_path_prefix=saved_network_path_prefix, recompute=recompute)

    if figure in ["all", "metrics"]:
        saved_network_path_prefix += "MNIST/"
        # model_list = ["vanBP", "bpDale_learned", "bpLike_fixedDend", "bpLike_hebbdend", "bpLike_hebbTD", "bpLike_FA"]
        # model_list = ["BTSP_WT_hebbdend", "BTSP_hebbTD_hebbdend", "BTSP_fixedTD_hebbdend"]
        # model_list = ["bpLike_hebbTD_hebbdend_eq", "bpLike_WT_hebbdend_eq", "bpLike_hebbTD_hebbdend", "bpLike_WT_hebbdend"]
        figure_name = "metrics_all_models"
        generate_metrics_plot(model_dict_all, model_list, save=figure_name, saved_network_path_prefix=saved_network_path_prefix, recompute=recompute)


    # Combine figures into one PDF
    directory = "figures/"
    os.makedirs(directory, exist_ok=True)
    image_paths = [os.path.join(directory, figure) for figure in os.listdir(directory) if figure.endswith('.png') and figure.startswith('Fig')]
    image_paths.sort()
    images_to_pdf(image_paths=image_paths, output_path= directory+"all_figures.pdf")


if __name__=="__main__":
    main()<|MERGE_RESOLUTION|>--- conflicted
+++ resolved
@@ -1065,21 +1065,6 @@
     ax.axis('off')
 
     all_models = list(dict.fromkeys(model_list))
-<<<<<<< HEAD
-    for model_key in all_models:
-        model_dict = model_dict_all[model_key]
-        config_path = config_path_prefix + model_dict['config']
-        network_name = model_dict['config'].split('.')[0]
-        hdf5_path = f"data/plot_data_{network_name}.h5"
-        for seed in model_dict['seeds']:
-            saved_network_path = saved_network_path_prefix + network_name + f"_{seed}"
-            if 'mnist' in saved_network_path:
-                saved_network_path += '_extended.pkl'
-            # else:
-            #     saved_network_path += '_extended.pkl'
-            generate_data_hdf5(config_path, saved_network_path, hdf5_path, recompute=recompute)
-            gc.collect()
-=======
     generate_hdf5_all_seeds(all_models, model_dict_all, config_path_prefix, saved_network_path_prefix, recompute=recompute)
 
     # for model_key in all_models:
@@ -1095,7 +1080,6 @@
     #             saved_network_path += '_extended.pkl'
     #         generate_data_hdf5(config_path, saved_network_path, hdf5_path, recompute=recompute)
     #         gc.collect()
->>>>>>> 44f040d1
 
     networks = {}
     columns = []
@@ -1146,7 +1130,7 @@
                 # sem_accuracy_10_epochs = std_accuracy_10_epochs / np.sqrt(len(accuracy_all_seeds_10_epochs))
 
                 networks[model_dict['name']] = {'Spiral Accuracy (1 epoch)': f"{avg_accuracy_1_epoch:.2f} \u00b1 {sem_accuracy_1_epoch:.2f}"}
-                # networks[model_dict['name']] = {'Spiral Accuracy (10 epochs)': f"{avg_accuracy_10_epochs:.2f} \u00b1 {sem_accuracy_10_epochs:.2f}"}
+                networks[model_dict['name']] = {'Spiral Accuracy (10 epochs)': f"{avg_accuracy_10_epochs:.2f} \u00b1 {sem_accuracy_10_epochs:.2f}"}
                 
         columns = list(model_dict.keys())
         columns.remove('config')
