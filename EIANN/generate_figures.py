--- conflicted
+++ resolved
@@ -1361,20 +1361,12 @@
                       "SupHebbTempCont_WT_hebbdend", "Supervised_BCM_WT_hebbdend", "BTSP_WT_hebbdend"]
         generate_extended_accuracy_summary_table(model_dict_all, model_list, save=figure_name, overwrite=overwrite, saved_network_path_prefix=saved_network_path_prefix+"extended/")
 
-<<<<<<< HEAD
-    if figure == 'spirals':
-        figure_name = "spirals"
-        model_list = ["spirals_bpDale_nobias"]
-        generate_spirals_figure(model_dict_all, model_list, save=figure_name, overwrite=overwrite)
-
     if figure == 'structure':
         figure_name = "structure"
         model_list_heatmaps = ["vanBP", "bpDale_fixed", "bpLike_WT_hebbdend"]
         model_list_metrics = model_list_heatmaps
         compare_structure(model_dict_all, model_list_heatmaps, model_list_metrics, save=figure_name, overwrite=overwrite)
 
-=======
->>>>>>> 299b988b
     # Diagrams + example dynamics
     if figure == "fig1":
         figure_name = "dynamics_example_plots"
