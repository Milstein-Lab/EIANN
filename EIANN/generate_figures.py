import torch
import numpy as np

import matplotlib
import matplotlib.pyplot as plt
import matplotlib.gridspec as gs

import os
import h5py
import click
import gc

import EIANN.utils as ut
import EIANN.plot as pt
import EIANN._network as nt

plt.rcParams.update({'font.size': 6,
                    'axes.spines.right': False,
                    'axes.spines.top':   False,
                    'axes.linewidth':    0.5,
                    'axes.labelpad':     2.0, 
                    'xtick.major.size':  2,
                    'xtick.major.width': 0.5,
                    'ytick.major.size':  2,
                    'ytick.major.width': 0.5,
                    'xtick.major.pad':   2,
                    'ytick.major.pad':   2,
                    'legend.frameon':       False,
                    'legend.handletextpad': 0.1,
                    'lines.linewidth': 0.5,
                    'figure.figsize': [10.0, 3.0],
                    'font.sans-serif': 'Helvetica',
                    'svg.fonttype': 'none',
                    'text.usetex': False})

'''


(switched to fixed somaI)
-> bpDale still performs with fixedI, HebbWN does not, but BCM does (focus on H1E metrics)
(Supp: bpDale(fixedI) vs top-sup HebbWN(fixedI) vs top-sup BCM(fixedI) vs unsup BCM(fixedI))

Passing gradients with apical dendrites:

Figure 3: dendritic_gating(bpLike) vs dendritic_gating w/ HebbWN dendritic learning
        -> Can compute local loss with top-down nudges and dendI subtraction
        -> dendritic subtraction is effective even with HebbWN

Figure 4: BTSP(weight transpose + HebbWN dendI) vs sup-HebbWN
        -> Local loss allows learning with a biological rule
        -> BTSP does better than Hebbian (Hebb too simple)

Figure 5: BTSP(learned top-down W + HebbWN dendI)
'''



def generate_data_hdf5(config_path, saved_network_path, data_file_path, overwrite=False):
    '''
    Loads a network and saves plot-ready processed data into an hdf5 file.

    :param config_path_prefix: Path to config file directory
    :param saved_network_path_prefix: Path to directory containing pickled network
    :param model_dict: Dictionary containing model information for a single model
    :param data_file_path: Path to hdf5 file to save data to
    '''

    # Build network
    network_name = os.path.basename(config_path).split('.')[0]
    pickle_filename = os.path.basename(saved_network_path)
    network_seed, data_seed = pickle_filename.split('_')[-3:-1]
                                                                                 
    network = ut.build_EIANN_from_config(config_path, network_seed=network_seed)    
    seed = f"{network_seed}_{data_seed}"

    variables_to_save = ['percent_correct', 'average_pop_activity_dict', 
                         'val_loss_history', 'val_accuracy_history', 'val_history_train_steps',
                         'test_loss_history', 'test_accuracy_history', 'angle_vs_bp']
    variables_to_save.extend([f"metrics_dict_{population.fullname}" for population in network.populations.values()])
    variables_to_save.extend([f"maxact_receptive_fields_{population.fullname}" for population in network.populations.values() if population.name=='E' and population.fullname!='InputE'])
    if "Dend" in "".join(network.populations.keys()):
        variables_to_save.extend(["binned_mean_forward_dendritic_state", "binned_mean_forward_dendritic_state_steps"])

    # Open hdf5 and check if the relevant network data already exists       
    variables_to_recompute = []  
    if os.path.exists(data_file_path):
        with h5py.File(data_file_path, 'r') as file:
            if network_name in file.keys():
                if seed in file[network_name].keys():
                    if overwrite:
                        print(f"Overwriting {network_name} {seed} in {data_file_path}")
                        variables_to_recompute = variables_to_save
                    elif set(variables_to_save).issubset(file[network_name][seed].keys()):
                        return
                    else:
                        variables_to_recompute = [var for var in variables_to_save if var not in file[network_name][seed].keys()]

    print("-----------------------------------------------------------------------------")

    print(variables_to_recompute)

    # Load the saved network pickle
    network = ut.load_network(saved_network_path)
    if type(network) != nt.Network:
        print("WARNING: Network pickle is not a Network object!")
        network = ut.build_EIANN_from_config(config_path, network_seed=network_seed)    
        ut.load_network_dict(network, saved_network_path)
    network.seed = seed
    network.name = network_name
    
    # Load dataset
    all_dataloaders = ut.get_MNIST_dataloaders(sub_dataloader_size=1000)
    train_dataloader, train_sub_dataloader, val_dataloader, test_dataloader, data_generator = all_dataloaders

    ##################################################################
    ## Generate plot data
    # 1. Class-averaged activity
    if 'percent_correct' in variables_to_recompute:
        percent_correct, average_pop_activity_dict = ut.compute_test_activity(network, test_dataloader, sort=False, export=True, export_path=data_file_path, overwrite=overwrite)

    # 2. Receptive fields and metrics
    for population in network.populations.values():
        receptive_fields = None
        if population.name == "E" and population.fullname != "InputE":
            receptive_fields = ut.compute_maxact_receptive_fields(population, export=True, export_path=data_file_path, overwrite=overwrite)
        metrics_dict = ut.compute_representation_metrics(population, test_dataloader, receptive_fields, export=True, export_path=data_file_path, overwrite=overwrite)

    # Angle vs backprop
    if 'angle_vs_bp' in variables_to_recompute:
        stored_history_step_size = torch.diff(network.param_history_steps)[-1]
        if 'H1SomaI' in network.populations:
            config_path2 = os.path.join(os.path.dirname(config_path), "20231129_EIANN_2_hidden_mnist_bpDale_relu_SGD_config_G_complete_optimized.yaml")
            network2 = ut.build_EIANN_from_config(config_path2, network_seed=network_seed)
            bpClone_network = ut.compute_alternate_dParam_history(train_dataloader, network, network2, batch_size=stored_history_step_size, constrain_params=False)
        else:
            bpClone_network = ut.compute_alternate_dParam_history(train_dataloader, network, batch_size=stored_history_step_size, constrain_params=False)
        angles = ut.compute_dW_angles(bpClone_network.predicted_dParam_history, bpClone_network.actual_dParam_history_stepaveraged)
        ut.save_plot_data(network.name, network.seed, data_key='angle_vs_bp', data=angles, file_path=data_file_path, overwrite=overwrite)

    # 3. Binned dendritic state (local loss)
    if 'binned_mean_forward_dendritic_state' in variables_to_recompute:
        steps, binned_attr_history_dict = ut.get_binned_mean_population_attribute_history_dict(network, attr_name="forward_dendritic_state", bin_size=100, abs=True)
        if binned_attr_history_dict is not None:
            ut.save_plot_data(network.name, network.seed, data_key='binned_mean_forward_dendritic_state', data=binned_attr_history_dict, file_path=data_file_path, overwrite=overwrite)
            ut.save_plot_data(network.name, network.seed, data_key='binned_mean_forward_dendritic_state_steps', data=steps, file_path=data_file_path, overwrite=overwrite)

    # 3. Loss and accuracy
    if any([var in variables_to_recompute for var in ['val_loss_history', 'val_accuracy_history', 'val_history_train_steps']]):
        ut.save_plot_data(network.name, network.seed, data_key='val_loss_history',          data=network.val_loss_history,          file_path=data_file_path, overwrite=overwrite)
        ut.save_plot_data(network.name, network.seed, data_key='val_accuracy_history',      data=network.val_accuracy_history,      file_path=data_file_path, overwrite=overwrite)
        ut.save_plot_data(network.name, network.seed, data_key='val_history_train_steps',   data=network.val_history_train_steps,   file_path=data_file_path, overwrite=overwrite)
    
    if any([var in variables_to_recompute for var in ['test_loss_history', 'test_accuracy_history']]):
        ut.save_plot_data(network.name, network.seed, data_key='test_loss_history',         data=network.test_loss_history,         file_path=data_file_path, overwrite=overwrite)
        ut.save_plot_data(network.name, network.seed, data_key='test_accuracy_history',     data=network.test_accuracy_history,     file_path=data_file_path, overwrite=overwrite)


def generate_single_model_figure(model_dict, config_path_prefix="network_config/mnist/", saved_network_path_prefix="data/mnist/", save=True, overwrite=False):

    # Load data
    config_path = config_path_prefix + model_dict['config']
    pickle_basename = "_".join(model_dict['config'].split('_')[0:-2])
    network_name = model_dict['config'].split('.')[0]
    data_file_path = f"data/plot_data_{network_name}.h5"

    for seed in model_dict['seeds']:
        saved_network_path = saved_network_path_prefix + pickle_basename + f"_{seed}_complete.pkl"
        generate_data_hdf5(config_path, saved_network_path, data_file_path, overwrite)
    
    seed = model_dict['seeds'][0]

    # Plot figure
    fig = plt.figure(figsize=(5.5, 9))
    fig.suptitle(network_name, fontsize=12, y=1)

    axes = gs.GridSpec(nrows=6, ncols=3,
                        left=0.07,right=0.9,
                        top=0.96, bottom = 0.07,
                        wspace=0.3, hspace=0.8)

    axes_metrics = gs.GridSpec(nrows=6, ncols=3,
                    left=0.06,right=0.9,
                    top=0.96, bottom = 0.04,
                    wspace=0.3, hspace=0.6)
    ax_loss = fig.add_subplot(axes_metrics[0, 2])
    ax_accuracy = fig.add_subplot(axes_metrics[1, 2])
    ax_sparsity = fig.add_subplot(axes_metrics[2, 2])
    ax_selectivity = fig.add_subplot(axes_metrics[3, 2])
    ax_structure = fig.add_subplot(axes_metrics[4, 2])
    ax_discriminability = fig.add_subplot(axes_metrics[5, 2])

    with h5py.File(data_file_path, 'r') as file:
        data_dict = file[network_name]
    
        val_steps = data_dict[seed]['val_history_train_steps'][:]
        test_loss = data_dict[seed]['test_loss_history'][:]
        ax_loss.plot(val_steps, test_loss)
        ax_loss.set_xlabel('Training step')
        ax_loss.set_ylabel('Loss')

        test_accuracy = data_dict[seed]['test_accuracy_history'][:]
        ax_accuracy.plot(val_steps, test_accuracy)
        ax_accuracy.set_xlabel('Training step')
        ax_accuracy.set_ylabel('Accuracy')

        populations_to_plot = [population for population in data_dict[seed]['average_pop_activity_dict'] if population!='InputE']

        for i,population in enumerate(populations_to_plot):
            print(f"Plotting {population}")

            # Column 1: Average population activity (batch accuracy to the test dataset)
            ax = fig.add_subplot(axes[i, 0])
            pt.plot_batch_accuracy_from_data(data_dict[seed]['average_pop_activity_dict'], population=population, ax=ax)
            if i == 0:
                ax.set_title('Class-averaged unit activities')

            # Column 2: Example output receptive fields
            receptive_fields = torch.tensor(data_dict[seed][f"maxact_receptive_fields_{population}"])
            ax = fig.add_subplot(axes[i, 1])
            ax.axis('off')
            pos = ax.get_position()

            if receptive_fields.shape[0] > 20:
                num_units = 20
                new_left = pos.x0 - 0.02  # Move left boundary to the left
                new_bottom = pos.y0
                new_height = pos.height
                ax.set_position([new_left, new_bottom, pos.width, new_height])
                rf_axes = gs.GridSpecFromSubplotSpec(4, 5, subplot_spec=ax, wspace=0.1, hspace=0.1)
                ax_list = []
                for j in range(num_units):
                    ax = fig.add_subplot(rf_axes[j])
                    ax_list.append(ax)
                    box = matplotlib.patches.Rectangle((-0.5,-0.5), 28, 28, linewidth=0.5, edgecolor='k', facecolor='none', zorder=10)
                    ax.add_patch(box)
                # preferred_classes = torch.argmax(torch.tensor(data_dict[seed]['average_pop_activity_dict'][population]), dim=1)
                im = pt.plot_receptive_fields(receptive_fields, sort=True, ax_list=ax_list, preferred_classes=None)
            else:
                num_units = 10
                new_left = pos.x0 - 0.02  # Move left boundary to the left
                new_bottom = pos.y0 + 0.04 # Move bottom boundary up
                new_height = pos.height - 0.06  # Decrease height
                ax.set_position([new_left, new_bottom, pos.width, new_height])
                rf_axes = gs.GridSpecFromSubplotSpec(2, 5, subplot_spec=ax, wspace=0.1, hspace=0.1)
                ax_list = []
                for j in range(num_units):
                    ax = fig.add_subplot(rf_axes[j])
                    ax_list.append(ax)
                    box = matplotlib.patches.Rectangle((-0.5,-0.5), 28, 28, linewidth=0.5, edgecolor='k', facecolor='none', zorder=10)
                    ax.add_patch(box)
                im = pt.plot_receptive_fields(receptive_fields, sort=False, ax_list=ax_list)
            if i == 0:
                ax.set_title('Receptive fields')
                fig_width, fig_height = fig.get_size_inches()
                cax = fig.add_axes([ax_list[0].get_position().x0, ax.get_position().y0-0.1/fig_height, 
                                    0.1, 0.05/fig_height])
                fig.colorbar(im, cax=cax, orientation='horizontal')

            # Column 3: Learning curves / metrics
            sparsity_all_seeds = [data_dict[seed][f"metrics_dict_{population}"]['sparsity'] for seed in data_dict]
            pt.plot_cumulative_distribution(sparsity_all_seeds, ax=ax_sparsity, label=population)
            ax_sparsity.set_ylabel('Fraction of patterns')
            ax_sparsity.set_xlabel('Sparsity') # \n(1 - fraction of units active)')
            ax_sparsity.legend()

            selectivity_all_seeds = [data_dict[seed][f"metrics_dict_{population}"]['selectivity'] for seed in data_dict]
            pt.plot_cumulative_distribution(selectivity_all_seeds, ax=ax_selectivity, label=population)
            ax_selectivity.set_ylabel('Fraction of units')
            ax_selectivity.set_xlabel('Selectivity') # \n(1 - fraction of active patterns)')

            if receptive_fields is not None:
                structure_all_seeds = [data_dict[seed][f"metrics_dict_{population}"]['structure'] for seed in data_dict]
                pt.plot_cumulative_distribution(structure_all_seeds, ax=ax_structure, label=population)
                ax_structure.set_ylabel('Fraction of units')
                ax_structure.set_xlabel("Structure") # \n(Moran's I spatial autocorrelation)")
            else:
                ax_structure.axis('off')

            discriminability_all_seeds = [data_dict[seed][f"metrics_dict_{population}"]['discriminability'] for seed in data_dict]
            pt.plot_cumulative_distribution(discriminability_all_seeds, ax=ax_discriminability, label=population)
            ax_discriminability.set_ylabel('Fraction of pattern pairs')
            ax_discriminability.set_xlabel('Discriminability') # \n(1 - cosine similarity)')

    print(f"Saving figure png/svg files")
    if save:
        fig.savefig(f"figures/{network_name}.png", dpi=300)
        fig.savefig(f"figures/{network_name}.svg", dpi=300)


########################################################################################################


"""Figure 1: Van_BP vs bpDale(learnedI)
    -> bpDale is more structured/sparse (focus on H1E metrics)"""
def generate_Fig1(model_dict_all, model_list_heatmaps, model_list_metrics, config_path_prefix="network_config/mnist/", saved_network_path_prefix="data/mnist/", save=True, overwrite=False):
    '''
    Figure 1: Van_BP vs bpDale(learnedI)
        -> bpDale is more structured/sparse (focus on H1E metrics)

    Compare vanilla Backprop to networks with 'cortical' architecures (i.e. with somatic feedback inhibition). 
    '''

    fig = plt.figure(figsize=(5.5, 9))
    axes = gs.GridSpec(nrows=4, ncols=6,                        
                       left=0.049,right=1,
                       top=0.75, bottom = 0.3,
                       wspace=0.15, hspace=0.5)
    
    metrics_axes = gs.GridSpec(nrows=4, ncols=4,                        
                       left=0.049,right=1,
                       top=0.75, bottom = 0.28,
                       wspace=0.5, hspace=0.8)
    ax_accuracy    = fig.add_subplot(metrics_axes[3, 0])  
    ax_structure   = fig.add_subplot(metrics_axes[3, 1])
    ax_sparsity    = fig.add_subplot(metrics_axes[3, 2])
    ax_selectivity = fig.add_subplot(metrics_axes[3, 3])
    col = 0

    all_models = list(dict.fromkeys(model_list_heatmaps + model_list_metrics))    
    
    for model_key in all_models:
        model_dict = model_dict_all[model_key]
        config_path = config_path_prefix + model_dict['config']
        pickle_basename = "_".join(model_dict['config'].split('_')[0:-2])
        network_name = model_dict['config'].split('.')[0]
        data_file_path = f"data/plot_data_{network_name}.h5"
        for seed in model_dict['seeds']:
            saved_network_path = saved_network_path_prefix + pickle_basename + f"_{seed}_complete.pkl"
            generate_data_hdf5(config_path, saved_network_path, data_file_path, overwrite)
            gc.collect()

    for model_key in all_models:
        model_dict = model_dict_all[model_key]
        config_path = config_path_prefix + model_dict['config']
        pickle_basename = "_".join(model_dict['config'].split('_')[0:-2])
        network_name = model_dict['config'].split('.')[0]
        data_file_path = f"data/plot_data_{network_name}.h5"

        with h5py.File(data_file_path, 'r') as f:
            data_dict = f[network_name]
                
            ## Metrics plots
            print(f"Generating plots for {model_dict['name']}")
<<<<<<< HEAD
            seed = model_dict['seeds'][0] # example seed to plot
            populations_to_plot = [population for population in data_dict[seed]['average_pop_activity_dict'] if 'E' in population and population!='InputE']

            for row,population in enumerate(populations_to_plot):
                # Activity plots: batch accuracy of each population to the test dataset
                ax = fig.add_subplot(axes[row, col*2])
                average_pop_activity_dict = data_dict[seed]['average_pop_activity_dict']
                pt.plot_batch_accuracy_from_data(average_pop_activity_dict, population=population, ax=ax, cbar=False)            
                ax.set_yticks([0,average_pop_activity_dict[population].shape[0]-1])
                ax.set_yticklabels([1,average_pop_activity_dict[population].shape[0]])
                ax.set_ylabel(f'{population} unit', labelpad=-8)
                if row==0:
                    ax.set_title(model_dict["name"])
                if col>0:
                    ax.set_ylabel('')
                    ax.set_yticklabels([])

                # Receptive field plots
                receptive_fields = torch.tensor(data_dict[seed][f"maxact_receptive_fields_{population}"])
                ax = fig.add_subplot(axes[row, col*2+1])
                ax.axis('off')
                pos = ax.get_position()

                if receptive_fields.shape[0] > 20:
                    num_units = 20
                    new_left = pos.x0 - 0.01  # Move left boundary to the left
                    new_bottom = pos.y0 + 0.005
                    new_height = pos.height - 0.005
                    ax.set_position([new_left, new_bottom, pos.width, new_height])
                    rf_axes = gs.GridSpecFromSubplotSpec(4, 5, subplot_spec=ax, wspace=0.1, hspace=0.1)
                    ax_list = []
                    for j in range(num_units):
                        ax = fig.add_subplot(rf_axes[j])
                        ax_list.append(ax)
                        # box = matplotlib.patches.Rectangle((-0.5,-0.5), 28, 28, linewidth=0.5, edgecolor='k', facecolor='none', zorder=10)
                        # ax.add_patch(box)
                    preferred_classes = torch.argmax(torch.tensor(data_dict[seed]['average_pop_activity_dict'][population]), dim=1)
                    im = pt.plot_receptive_fields(receptive_fields, sort=True, ax_list=ax_list, preferred_classes=preferred_classes)
                else:
                    num_units = 10
                    new_left = pos.x0 - 0.01  # Move left boundary to the left
                    new_bottom = pos.y0 + 0.028 # Move bottom boundary up
                    new_height = pos.height - 0.045  # Decrease height
                    ax.set_position([new_left, new_bottom, pos.width, new_height])
                    rf_axes = gs.GridSpecFromSubplotSpec(2, 5, subplot_spec=ax, wspace=0.1, hspace=0.1)
                    ax_list = []
                    for j in range(num_units):
                        ax = fig.add_subplot(rf_axes[j])
                        ax_list.append(ax)
                        # box = matplotlib.patches.Rectangle((-0.5,-0.5), 28, 28, linewidth=0.5, edgecolor='k', facecolor='none', zorder=10)
                        # ax.add_patch(box)
                    preferred_classes = torch.argmax(torch.tensor(data_dict[seed]['average_pop_activity_dict'][population]), dim=1)
                    im = pt.plot_receptive_fields(receptive_fields, sort=False, ax_list=ax_list, preferred_classes=preferred_classes)
                fig_width, fig_height = fig.get_size_inches()
                cax = fig.add_axes([ax_list[0].get_position().x0+0.09, ax.get_position().y0-0.06/fig_height, 0.05, 0.03/fig_height])
                fig.colorbar(im, cax=cax, orientation='horizontal')


            # Learning curves / metrics
            accuracy_all_seeds = [data_dict[seed]['test_accuracy_history'] for seed in data_dict]
            avg_accuracy = np.mean(accuracy_all_seeds, axis=0)
            error = np.std(accuracy_all_seeds, axis=0)
            val_steps = data_dict[seed]['val_history_train_steps'][:]
            ax_accuracy.plot(val_steps, avg_accuracy, label=model_dict["name"], color=model_dict["color"])
            ax_accuracy.fill_between(val_steps, avg_accuracy-error, avg_accuracy+error, alpha=0.2,
                                     color=model_dict["color"], linewidth=0)
            ax_accuracy.set_xlabel('Training step')
            ax_accuracy.set_ylabel('Test accuracy (%)', labelpad=-2)
            ax_accuracy.set_ylim([0,100])
            ax_accuracy.legend(handlelength=1, handletextpad=0.5, ncol=3, bbox_to_anchor=(-0.1, 1.5), loc='upper left', fontsize=6)

            sparsity_all_seeds = []
            for seed in data_dict:
                sparsity_one_seed = []
                for population in ['H1E', 'H2E']:
                    sparsity_one_seed.extend(data_dict[seed][f"metrics_dict_{population}"]['sparsity'])
                sparsity_all_seeds.append(sparsity_one_seed)
            pt.plot_cumulative_distribution(sparsity_all_seeds, ax=ax_sparsity, label=model_dict["name"], color=model_dict["color"])
            ax_sparsity.set_ylabel('Fraction of patterns')
            ax_sparsity.set_xlabel('Sparsity') # \n(1 - fraction of units active)')

            selectivity_all_seeds = []
            for seed in data_dict:
                selectivity_one_seed = []
                for population in ['H1E', 'H2E']:
                    selectivity_one_seed.extend(data_dict[seed][f"metrics_dict_{population}"]['selectivity'])
                selectivity_all_seeds.append(selectivity_one_seed)
            pt.plot_cumulative_distribution(selectivity_all_seeds, ax=ax_selectivity, label=model_dict["name"], color=model_dict["color"])
            ax_selectivity.set_ylabel('Fraction of units')
            ax_selectivity.set_xlabel('Selectivity') # \n(1 - fraction of active patterns)')
=======
            if model_key in model_list_heatmaps:
                seed = model_dict['seeds'][0] # example seed to plot
                populations_to_plot = [population for population in data_dict[seed]['average_pop_activity_dict'] if 'E' in population and population!='InputE']

                for row,population in enumerate(populations_to_plot):
                    # Activity plots: batch accuracy of each population to the test dataset
                    ax = fig.add_subplot(axes[row, col*2])
                    average_pop_activity_dict = data_dict[seed]['average_pop_activity_dict']


                    pt.plot_batch_accuracy_from_data(average_pop_activity_dict, sort=True, population=population, ax=ax, cbar=False)            
                    ax.set_yticks([0,average_pop_activity_dict[population].shape[0]-1])
                    ax.set_yticklabels([1,average_pop_activity_dict[population].shape[0]])
                    ax.set_ylabel(f'{population} unit', labelpad=-8)
                    if row==0:
                        ax.set_title(model_dict["name"])
                    if col>0:
                        ax.set_ylabel('')
                        ax.set_yticklabels([])

                    # Receptive field plots
                    receptive_fields = torch.tensor(data_dict[seed][f"maxact_receptive_fields_{population}"])
                    ax = fig.add_subplot(axes[row, col*2+1])
                    ax.axis('off')
                    pos = ax.get_position()

                    if receptive_fields.shape[0] > 20:
                        num_units = 20
                        new_left = pos.x0 - 0.01  # Move left boundary to the left
                        new_bottom = pos.y0 + 0.005
                        new_height = pos.height - 0.005
                        ax.set_position([new_left, new_bottom, pos.width, new_height])
                        rf_axes = gs.GridSpecFromSubplotSpec(4, 5, subplot_spec=ax, wspace=0.1, hspace=0.1)
                        ax_list = []
                        for j in range(num_units):
                            ax = fig.add_subplot(rf_axes[j])
                            ax_list.append(ax)
                            # box = matplotlib.patches.Rectangle((-0.5,-0.5), 28, 28, linewidth=0.5, edgecolor='k', facecolor='none', zorder=10)
                            # ax.add_patch(box)
                        preferred_classes = torch.argmax(torch.tensor(data_dict[seed]['average_pop_activity_dict'][population]), dim=1)
                        im = pt.plot_receptive_fields(receptive_fields, sort=True, ax_list=ax_list, preferred_classes=preferred_classes)
                    else:
                        num_units = 10
                        new_left = pos.x0 - 0.01  # Move left boundary to the left
                        new_bottom = pos.y0 + 0.028 # Move bottom boundary up
                        new_height = pos.height - 0.045  # Decrease height
                        ax.set_position([new_left, new_bottom, pos.width, new_height])
                        rf_axes = gs.GridSpecFromSubplotSpec(2, 5, subplot_spec=ax, wspace=0.1, hspace=0.1)
                        ax_list = []
                        for j in range(num_units):
                            ax = fig.add_subplot(rf_axes[j])
                            ax_list.append(ax)
                            # box = matplotlib.patches.Rectangle((-0.5,-0.5), 28, 28, linewidth=0.5, edgecolor='k', facecolor='none', zorder=10)
                            # ax.add_patch(box)
                        preferred_classes = torch.argmax(torch.tensor(data_dict[seed]['average_pop_activity_dict'][population]), dim=1)
                        im = pt.plot_receptive_fields(receptive_fields, sort=False, ax_list=ax_list, preferred_classes=preferred_classes)
                    fig_width, fig_height = fig.get_size_inches()
                    cax = fig.add_axes([ax_list[0].get_position().x0+0.09, ax.get_position().y0-0.06/fig_height, 0.05, 0.03/fig_height])
                    fig.colorbar(im, cax=cax, orientation='horizontal')

                col += 1


            if model_key in model_list_metrics:
                # Learning curves / metrics
                accuracy_all_seeds = [data_dict[seed]['test_accuracy_history'] for seed in data_dict]
                avg_accuracy = np.mean(accuracy_all_seeds, axis=0)
                error = np.std(accuracy_all_seeds, axis=0)
                val_steps = data_dict[seed]['val_history_train_steps'][:]
                ax_accuracy.plot(val_steps, avg_accuracy, label=model_dict["name"], color=model_dict["color"])
                ax_accuracy.fill_between(val_steps, avg_accuracy-error, avg_accuracy+error, alpha=0.2, color=model_dict["color"])
                ax_accuracy.set_xlabel('Training step')
                ax_accuracy.set_ylabel('Test accuracy (%)', labelpad=-2)
                ax_accuracy.set_ylim([0,100])
                ax_accuracy.legend(handlelength=1, handletextpad=0.5, ncol=3, bbox_to_anchor=(-0.3, 1.5), loc='upper left', fontsize=6)

                sparsity_all_seeds = []
                for seed in data_dict:
                    sparsity_one_seed = []
                    for population in ['H1E', 'H2E']:
                        sparsity_one_seed.extend(data_dict[seed][f"metrics_dict_{population}"]['sparsity'])
                    sparsity_all_seeds.append(sparsity_one_seed)
                pt.plot_cumulative_distribution(sparsity_all_seeds, ax=ax_sparsity, label=model_dict["name"], color=model_dict["color"])
                ax_sparsity.set_ylabel('Fraction of patterns')
                ax_sparsity.set_xlabel('Sparsity') # \n(1 - fraction of units active)')
>>>>>>> 9378a606

                selectivity_all_seeds = []
                for seed in data_dict:
                    selectivity_one_seed = []
                    for population in ['H1E', 'H2E']:
                        selectivity_one_seed.extend(data_dict[seed][f"metrics_dict_{population}"]['selectivity'])
                    selectivity_all_seeds.append(selectivity_one_seed)
                pt.plot_cumulative_distribution(selectivity_all_seeds, ax=ax_selectivity, label=model_dict["name"], color=model_dict["color"])
                ax_selectivity.set_ylabel('Fraction of units')
                ax_selectivity.set_xlabel('Selectivity') # \n(1 - fraction of active patterns)')

                receptive_fields = data_dict[seed][f"maxact_receptive_fields_{population}"]
                if receptive_fields is not None:
                    structure_all_seeds = []
                    for seed in data_dict:
                        structure_one_seed = []
                        for population in ['H1E', 'H2E']:
                            structure_one_seed.extend(data_dict[seed][f"metrics_dict_{population}"]['structure'])
                        structure_all_seeds.append(structure_one_seed)
                    pt.plot_cumulative_distribution(structure_all_seeds, ax=ax_structure, label=model_dict["name"], color=model_dict["color"])
                    ax_structure.set_ylabel('Fraction of units')
                    ax_structure.set_xlabel("Structure") # \n(Moran's I spatial autocorrelation)")
                else:
                    ax_structure.axis('off')


    if save:
        fig.savefig("figures/Fig1_vanBP_bpDale_hebb.png", dpi=600)
        fig.savefig("figures/Fig1_vanBP_bpDale_hebb.svg", dpi=600)



"""
Figure 2: bpDale(learnedI) vs top-sup HebbWN(learnedI) vs unsup-HebbWN(learnedI)
    (top: OutputE + H1E, activity and receptive fields and metrics)
    (bottom: OutputSomaI + H1SomaI, activity and metrics)
    -> bpDale SomaI is unselective/unstructured, biological learning rule is not (focus on SomaI metrics)
    -> sup HebbWN performance is mediocre (representational collapse), we need a biological way to pass gradients to hidden layers
"""
def generate_Fig2(model_dict_all, model_list_heatmaps, model_list_metrics, config_path_prefix="network_config/mnist/", saved_network_path_prefix="data/mnist/", save=True, overwrite=False):

    fig = plt.figure(figsize=(5.5, 9))
    axes = gs.GridSpec(nrows=4, ncols=6,                        
                       left=0.049,right=1,
                       top=0.7, bottom = 0.25,
                       wspace=0.15, hspace=0.5)
    
    metrics_axes = gs.GridSpec(nrows=4, ncols=1,                        
                       left=0.6,right=0.78,
                       top=0.7, bottom = 0.25,
                       wspace=0., hspace=0.5)
    ax_accuracy    = fig.add_subplot(metrics_axes[0, 0])  
    ax_sparsity    = fig.add_subplot(metrics_axes[1, 0])
    ax_selectivity = fig.add_subplot(metrics_axes[2, 0])
    col = 0

    all_models = list(dict.fromkeys(model_list_heatmaps + model_list_metrics))    

    for model_key in all_models:
        model_dict = model_dict_all[model_key]
        config_path = config_path_prefix + model_dict['config']
        pickle_basename = "_".join(model_dict['config'].split('_')[0:-2])
        network_name = model_dict['config'].split('.')[0]
        data_file_path = f"data/plot_data_{network_name}.h5"
        for seed in model_dict['seeds']:
            saved_network_path = saved_network_path_prefix + pickle_basename + f"_{seed}_complete.pkl"
            generate_data_hdf5(config_path, saved_network_path, data_file_path, overwrite)
            gc.collect()

    for model_key in all_models:
        model_dict = model_dict_all[model_key]
        config_path = config_path_prefix + model_dict['config']
        pickle_basename = "_".join(model_dict['config'].split('_')[0:-2])
        network_name = model_dict['config'].split('.')[0]
        data_file_path = f"data/plot_data_{network_name}.h5"

        with h5py.File(data_file_path, 'r') as f:
            data_dict = f[network_name]
                
            print(f"Generating plots for {model_dict['name']}")
            seed = model_dict['seeds'][0] # example seed to plot
            populations_to_plot = [population for population in data_dict[seed]['average_pop_activity_dict'] if 'SomaI' in population]

<<<<<<< HEAD
            for row,population in enumerate(populations_to_plot):
                ## Activity plots: batch accuracy of each population to the test dataset
                ax = fig.add_subplot(axes[row, col])
                average_pop_activity_dict = data_dict[seed]['average_pop_activity_dict']
                pt.plot_batch_accuracy_from_data(average_pop_activity_dict, population=population, ax=ax, cbar=False)            
                ax.set_yticks([0,average_pop_activity_dict[population].shape[0]-1])
                ax.set_yticklabels([1,average_pop_activity_dict[population].shape[0]])
                ax.set_ylabel(f'{population} unit', labelpad=-8)
                if row==0:
                    ax.set_title(model_dict["name"])
                if col>0:
                    ax.set_ylabel('')
                    ax.set_yticklabels([])

            ## Learning curves / metrics
            accuracy_all_seeds = [data_dict[seed]['val_accuracy_history'] for seed in data_dict]
            avg_accuracy = np.mean(accuracy_all_seeds, axis=0)
            error = np.std(accuracy_all_seeds, axis=0)
            val_steps = data_dict[seed]['val_history_train_steps'][:]
            ax_accuracy.plot(val_steps, avg_accuracy, label=model_dict["name"], color=model_dict["color"])
            ax_accuracy.fill_between(val_steps, avg_accuracy-error, avg_accuracy+error, alpha=0.2,
                                     color=model_dict["color"], linewidth=0)
            ax_accuracy.set_xlabel('Training step')
            ax_accuracy.set_ylabel('Accuracy', labelpad=-2)
            ax_accuracy.set_ylim([0,100])
            ax_accuracy.legend(handlelength=1, handletextpad=0.5, ncol=1, bbox_to_anchor=(1., 1.), loc='upper left', fontsize=6)

            sparsity_all_seeds = []
            for seed in data_dict:
                sparsity_one_seed = []
                for population in populations_to_plot:
                    sparsity_one_seed.extend(data_dict[seed][f"metrics_dict_{population}"]['sparsity'])
                sparsity_all_seeds.append(sparsity_one_seed)
            pt.plot_cumulative_distribution(sparsity_all_seeds, ax=ax_sparsity, label=model_dict["name"], color=model_dict["color"])
            ax_sparsity.set_ylabel('Fraction of patterns')
            ax_sparsity.set_xlabel('Sparsity') # \n(1 - fraction of units active)')

            selectivity_all_seeds = []
            for seed in data_dict:
                selectivity_one_seed = []
                for population in populations_to_plot:
                    selectivity_one_seed.extend(data_dict[seed][f"metrics_dict_{population}"]['selectivity'])
                selectivity_all_seeds.append(selectivity_one_seed)
            pt.plot_cumulative_distribution(selectivity_all_seeds, ax=ax_selectivity, label=model_dict["name"], color=model_dict["color"])
            ax_selectivity.set_ylabel('Fraction of units')
            ax_selectivity.set_xlabel('Selectivity') # \n(1 - fraction of active patterns)')
=======
            if model_key in model_list_heatmaps:
                for row,population in enumerate(populations_to_plot):
                    ## Activity plots: batch accuracy of each population to the test dataset
                    ax = fig.add_subplot(axes[row, col])
                    average_pop_activity_dict = data_dict[seed]['average_pop_activity_dict']
                    pt.plot_batch_accuracy_from_data(average_pop_activity_dict, sort=True, population=population, ax=ax, cbar=False)   
                    ax.set_yticks([0,average_pop_activity_dict[population].shape[0]-1])
                    ax.set_yticklabels([1,average_pop_activity_dict[population].shape[0]])
                    ax.set_ylabel(f'{population} unit', labelpad=-8)
                    if row==0:
                        ax.set_title(model_dict["name"])
                    if col>0:
                        ax.set_ylabel('')
                        ax.set_yticklabels([])     
                col += 1            

            if model_key in model_list_metrics:
                ## Learning curves / metrics
                accuracy_all_seeds = [data_dict[seed]['val_accuracy_history'] for seed in data_dict]
                avg_accuracy = np.mean(accuracy_all_seeds, axis=0)
                error = np.std(accuracy_all_seeds, axis=0)
                val_steps = data_dict[seed]['val_history_train_steps'][:]
                ax_accuracy.plot(val_steps, avg_accuracy, label=model_dict["name"], color=model_dict["color"])
                ax_accuracy.fill_between(val_steps, avg_accuracy-error, avg_accuracy+error, alpha=0.2, color=model_dict["color"])
                ax_accuracy.set_xlabel('Training step')
                ax_accuracy.set_ylabel('Accuracy', labelpad=-2)
                ax_accuracy.set_ylim([0,100])
                ax_accuracy.legend(handlelength=1, handletextpad=0.5, ncol=1, bbox_to_anchor=(1., 1.), loc='upper left', fontsize=6)

                sparsity_all_seeds = []
                for seed in data_dict:
                    sparsity_one_seed = []
                    for population in populations_to_plot:
                        sparsity_one_seed.extend(data_dict[seed][f"metrics_dict_{population}"]['sparsity'])
                    sparsity_all_seeds.append(sparsity_one_seed)
                pt.plot_cumulative_distribution(sparsity_all_seeds, ax=ax_sparsity, label=model_dict["name"], color=model_dict["color"])
                ax_sparsity.set_ylabel('Fraction of patterns')
                ax_sparsity.set_xlabel('Sparsity') # \n(1 - fraction of units active)')

                selectivity_all_seeds = []
                for seed in data_dict:
                    selectivity_one_seed = []
                    for population in populations_to_plot:
                        selectivity_one_seed.extend(data_dict[seed][f"metrics_dict_{population}"]['selectivity'])
                    selectivity_all_seeds.append(selectivity_one_seed)
                pt.plot_cumulative_distribution(selectivity_all_seeds, ax=ax_selectivity, label=model_dict["name"], color=model_dict["color"])
                ax_selectivity.set_ylabel('Fraction of units')
                ax_selectivity.set_xlabel('Selectivity') # \n(1 - fraction of active patterns)')
>>>>>>> 9378a606


    if save:
        fig.savefig("figures/Fig2_somaI.png", dpi=600)
        fig.savefig("figures/Fig2_somaI.svg", dpi=600)


<<<<<<< HEAD
def generate_Fig3(model_dict_all, config_path_prefix="network_config/mnist/", saved_network_path_prefix="data/mnist/",
                  save=True, overwrite=False):
=======

def generate_Fig3(model_dict_all, model_list_heatmaps, model_list_metrics, config_path_prefix="network_config/mnist/", saved_network_path_prefix="data/mnist/", save=True, overwrite=False):
>>>>>>> 9378a606

    fig = plt.figure(figsize=(5.5, 9))
    axes = gs.GridSpec(nrows=4, ncols=6,                        
                       left=0.049,right=1,
                       top=0.7, bottom = 0.25,
                       wspace=0.15, hspace=0.5)
    
    metrics_axes = gs.GridSpec(nrows=4, ncols=3,
                       left=0.049,right=0.8,
                       top=0.7, bottom = 0.25,
                       wspace=0.3, hspace=0.6)
    ax_sparsity    = fig.add_subplot(metrics_axes[1, 0])
    ax_selectivity = fig.add_subplot(metrics_axes[1, 1])

    ax_accuracy    = fig.add_subplot(metrics_axes[1, 2])
    ax_dendstate   = fig.add_subplot(metrics_axes[2, 2])
    ax_angle       = fig.add_subplot(metrics_axes[3, 2])
    col = 0

    all_models = list(dict.fromkeys(model_list_heatmaps + model_list_metrics))    

    for model_key in all_models:
        model_dict = model_dict_all[model_key]
        config_path = config_path_prefix + model_dict['config']
        pickle_basename = "_".join(model_dict['config'].split('_')[0:-2])
        network_name = model_dict['config'].split('.')[0]
        data_file_path = f"data/plot_data_{network_name}.h5"
        for seed in model_dict['seeds']:
            saved_network_path = saved_network_path_prefix + pickle_basename + f"_{seed}_complete.pkl"
            generate_data_hdf5(config_path, saved_network_path, data_file_path, overwrite)
            gc.collect()
        
    for model_key in all_models:
        model_dict = model_dict_all[model_key]
        config_path = config_path_prefix + model_dict['config']
        pickle_basename = "_".join(model_dict['config'].split('_')[0:-2])
        network_name = model_dict['config'].split('.')[0]
        data_file_path = f"data/plot_data_{network_name}.h5"

        with h5py.File(data_file_path, 'r') as f:
            data_dict = f[network_name]

            print(f"Generating plots for {model_dict['name']}")
            seed = model_dict['seeds'][0] # example seed to plot
            populations_to_plot = [population for population in data_dict[seed]['average_pop_activity_dict'] if 'DendI' in population]

<<<<<<< HEAD
            for row, population in enumerate(populations_to_plot):
                ## Activity plots: batch accuracy of each population to the test dataset
                ax = fig.add_subplot(axes[row+2, col])
                average_pop_activity_dict = data_dict[seed]['average_pop_activity_dict']
                pt.plot_batch_accuracy_from_data(average_pop_activity_dict, population=population, ax=ax, cbar=False)            
                ax.set_yticks([0,average_pop_activity_dict[population].shape[0]-1])
                ax.set_yticklabels([1,average_pop_activity_dict[population].shape[0]])
                ax.set_ylabel(f'{population} unit', labelpad=-8)
                if row==0:
                    ax.set_title(model_dict["name"], fontsize=6)
                if col>0:
                    ax.set_ylabel('')
                    ax.set_yticklabels([])
                # if row>0:
                #     ax.set_xlabel('')
                #     ax.set_xticklabels([])

            # Learning curves / metrics]
            accuracy_all_seeds = [data_dict[seed]['test_accuracy_history'] for seed in model_dict['seeds']]
            avg_accuracy = np.mean(accuracy_all_seeds, axis=0)
            error = np.std(accuracy_all_seeds, axis=0)
            train_steps = data_dict[seed]['val_history_train_steps'][:]

            ax_accuracy.plot(train_steps, avg_accuracy, label=model_dict["name"], color=model_dict["color"])
            ax_accuracy.fill_between(train_steps, avg_accuracy-error, avg_accuracy+error, alpha=0.2,
                                     color=model_dict["color"], linewidth=0)
            ax_accuracy.set_xlabel('Training step')
            ax_accuracy.set_ylabel('Accuracy', labelpad=-2)
            ax_accuracy.set_ylim([0,100])
            ax_accuracy.legend(handlelength=1, handletextpad=0.5, ncol=3, bbox_to_anchor=(-1., 1.3), loc='upper left', fontsize=6)
            sparsity_all_seeds = []
            for seed in model_dict['seeds']:
                sparsity_one_seed = []
                for population in populations_to_plot:
                    sparsity_one_seed.extend(data_dict[seed][f"metrics_dict_{population}"]['sparsity'])
                sparsity_all_seeds.append(sparsity_one_seed)
            pt.plot_cumulative_distribution(sparsity_all_seeds, ax=ax_sparsity, label=model_dict["name"], color=model_dict["color"])
            ax_sparsity.set_ylabel('Fraction of patterns')
            ax_sparsity.set_xlabel('Sparsity') # \n(1 - fraction of units active)')

            selectivity_all_seeds = []
            for seed in model_dict['seeds']:
                selectivity_one_seed = []
                for population in populations_to_plot:
                    selectivity_one_seed.extend(data_dict[seed][f"metrics_dict_{population}"]['selectivity'])
                selectivity_all_seeds.append(selectivity_one_seed)
            pt.plot_cumulative_distribution(selectivity_all_seeds, ax=ax_selectivity, label=model_dict["name"], color=model_dict["color"])
            ax_selectivity.set_ylabel('Fraction of units')
            ax_selectivity.set_xlabel('Selectivity') # \n(1 - fraction of active patterns)')
            
            dendstate_all_seeds = []
            for seed in model_dict['seeds']:
                dendstate_one_seed = data_dict[seed]['binned_mean_forward_dendritic_state']['all']
                dendstate_all_seeds.append(dendstate_one_seed)
            avg_dendstate = np.mean(dendstate_all_seeds, axis=0)
            error = np.std(dendstate_all_seeds, axis=0)
            binned_mean_forward_dendritic_state_steps = data_dict[seed]['binned_mean_forward_dendritic_state_steps'][:]
            ax_dendstate.plot(binned_mean_forward_dendritic_state_steps, avg_dendstate, label=model_dict["name"], color=model_dict["color"])
            ax_dendstate.fill_between(binned_mean_forward_dendritic_state_steps, avg_dendstate-error,
                                      avg_dendstate+error, alpha=0.2, color=model_dict["color"], linewidth=0)
            ax_dendstate.set_xlabel('Training step')
            ax_dendstate.set_ylabel('Dendritic state')
            ax_dendstate.set_ylim([-0.01,0.4])

            angle_all_seeds = []
            for seed in model_dict['seeds']:
                angle_all_seeds.append(data_dict[seed]['angle_vs_bp']['all_params'])
            avg_angle = np.mean(angle_all_seeds, axis=0)
            error = np.std(angle_all_seeds, axis=0)
            ax_angle.plot(train_steps[1:], avg_angle, label=model_dict["name"], color=model_dict["color"])
            ax_angle.fill_between(train_steps[1:], avg_angle-error, avg_angle+error, alpha=0.2,
                                  color=model_dict["color"], linewidth=0)
            ax_angle.set_xlabel('Training step')
            ax_angle.set_ylabel('Angle vs BP')
            ax_angle.set_ylim([40,100])
=======
            if model_key in model_list_heatmaps:
                for row,population in enumerate(populations_to_plot):
                    ## Activity plots: batch accuracy of each population to the test dataset
                    ax = fig.add_subplot(axes[row+2, col])
                    average_pop_activity_dict = data_dict[seed]['average_pop_activity_dict']
                    pt.plot_batch_accuracy_from_data(average_pop_activity_dict, sort=True, population=population, ax=ax, cbar=False)            
                    ax.set_yticks([0,average_pop_activity_dict[population].shape[0]-1])
                    ax.set_yticklabels([1,average_pop_activity_dict[population].shape[0]])
                    ax.set_ylabel(f'{population} unit', labelpad=-8)
                    if row==0:
                        ax.set_title(model_dict["name"], pad=3)
                    if col>0:
                        ax.set_ylabel('')
                        ax.set_yticklabels([])
                    if row>0:
                        ax.set_xlabel('')
                        ax.set_xticklabels([])
                col += 1

            if model_key in model_list_metrics:
                # Learning curves / metrics]
                accuracy_all_seeds = [data_dict[seed]['test_accuracy_history'] for seed in model_dict['seeds']]
                avg_accuracy = np.mean(accuracy_all_seeds, axis=0)
                error = np.std(accuracy_all_seeds, axis=0)
                train_steps = data_dict[seed]['val_history_train_steps'][:]
                ax_accuracy.plot(train_steps, avg_accuracy, label=model_dict["name"], color=model_dict["color"])
                ax_accuracy.fill_between(train_steps, avg_accuracy-error, avg_accuracy+error, alpha=0.2, color=model_dict["color"])
                ax_accuracy.set_xlabel('Training step')
                ax_accuracy.set_ylabel('Accuracy', labelpad=-2)
                ax_accuracy.set_ylim([0,100])
                ax_accuracy.legend(handlelength=1, handletextpad=0.5, ncol=3, bbox_to_anchor=(-1., 1.3), loc='upper left', fontsize=6)
                sparsity_all_seeds = []
                for seed in model_dict['seeds']:
                    sparsity_one_seed = []
                    for population in populations_to_plot:
                        sparsity_one_seed.extend(data_dict[seed][f"metrics_dict_{population}"]['sparsity'])
                    sparsity_all_seeds.append(sparsity_one_seed)
                pt.plot_cumulative_distribution(sparsity_all_seeds, ax=ax_sparsity, label=model_dict["name"], color=model_dict["color"])
                ax_sparsity.set_ylabel('Fraction of patterns')
                ax_sparsity.set_xlabel('Sparsity') # \n(1 - fraction of units active)')

                selectivity_all_seeds = []
                for seed in model_dict['seeds']:
                    selectivity_one_seed = []
                    for population in populations_to_plot:
                        selectivity_one_seed.extend(data_dict[seed][f"metrics_dict_{population}"]['selectivity'])
                    selectivity_all_seeds.append(selectivity_one_seed)
                pt.plot_cumulative_distribution(selectivity_all_seeds, ax=ax_selectivity, label=model_dict["name"], color=model_dict["color"])
                ax_selectivity.set_ylabel('Fraction of units')
                ax_selectivity.set_xlabel('Selectivity') # \n(1 - fraction of active patterns)')
                
                dendstate_all_seeds = []
                for seed in model_dict['seeds']:
                    dendstate_one_seed = data_dict[seed]['binned_mean_forward_dendritic_state']['all']
                    dendstate_all_seeds.append(dendstate_one_seed)
                avg_dendstate = np.mean(dendstate_all_seeds, axis=0)
                error = np.std(dendstate_all_seeds, axis=0)
                binned_mean_forward_dendritic_state_steps = data_dict[seed]['binned_mean_forward_dendritic_state_steps'][:]
                ax_dendstate.plot(binned_mean_forward_dendritic_state_steps, avg_dendstate, label=model_dict["name"], color=model_dict["color"])
                ax_dendstate.fill_between(binned_mean_forward_dendritic_state_steps, avg_dendstate-error, avg_dendstate+error, alpha=0.5, color=model_dict["color"], linewidth=0)
                ax_dendstate.set_xlabel('Training step')
                ax_dendstate.set_ylabel('Dendritic state')
                ax_dendstate.set_ylim([-0.01,0.4])

                angle_all_seeds = []
                for seed in model_dict['seeds']:
                    angle_all_seeds.append(data_dict[seed]['angle_vs_bp']['all_params'])
                avg_angle = np.mean(angle_all_seeds, axis=0)
                error = np.std(angle_all_seeds, axis=0)
                ax_angle.plot(avg_angle, label=model_dict["name"], color=model_dict["color"])

                ax_angle.plot(train_steps[1:], avg_angle, label=model_dict["name"], color=model_dict["color"])
                ax_angle.fill_between(train_steps[1:], avg_angle-error, avg_angle+error, alpha=0.5, color=model_dict["color"], linewidth=0)
                ax_angle.set_xlabel('Training step')
                ax_angle.set_ylabel('Angle vs BP')
                ax_angle.set_ylim([40,100])
>>>>>>> 9378a606


    if save:
        fig.savefig("figures/Fig3_DendI.png", dpi=600)
        fig.savefig("figures/Fig3_DendI.svg", dpi=600)



@click.command()
@click.option('--figure', default=None, help='Figure to generate')
@click.option('--overwrite', is_flag=True, default=False, help='Overwrite existing network data in plot_data.hdf5 file')
@click.option('--save',      is_flag=True, default=True, help='Save plots')
@click.option('--single-model', default=None, help='Model key for loading network data')

def main(figure, overwrite, save, single_model):
    # pt.update_plot_defaults()
    seeds = ["66049_257","66050_258", "66051_259", "66052_260", "66053_261"]

    model_dict =    {"vanBP":           {"config": "20231129_EIANN_2_hidden_mnist_van_bp_relu_SGD_config_G_complete_optimized.yaml", 
                                        "color":  "black",
                                        "name":   "Vanilla Backprop"},

                    "bpDale_learned":   {"config": "20240419_EIANN_2_hidden_mnist_bpDale_relu_SGD_config_F_complete_optimized.yaml", 
                                        "color":  "darkgray",
                                        "name":   "Backprop with \nDale's Law (learned I)"},

                    "bpDale_fixed":     {"config": "20231129_EIANN_2_hidden_mnist_bpDale_relu_SGD_config_G_complete_optimized.yaml", 
                                        "color":  "lightgray",
                                        "name":   "Backprop with Dale's Law\n(fixed I)"},

                    "hebb":            {"config": "20240714_EIANN_2_hidden_mnist_Top_Layer_Supervised_Hebb_WeightNorm_config_4_complete_optimized.yaml",
                                        "color":  "cyan",
                                        "name":   "Supervised Hebb \n(w/ weight norm.)"},

                    "bpLike_hebb":     {"config": "20240516_EIANN_2_hidden_mnist_BP_like_config_2L_complete_optimized.yaml",
                                        "color":  "darkblue",
                                        "name":   "Hebb+WeightNorm"}, # BP-local weight update rule with dendritic target propagation

                    "bpLike_localBP":  {"config": "20240628_EIANN_2_hidden_mnist_BP_like_config_3M_complete_optimized.yaml",
                                        "color":  "black",
                                        "name":   "Local LossFunc"}, # BP-local weight update rule with dendritic target propagation

                    "bpLike_fixedDend": {"config": "20240508_EIANN_2_hidden_mnist_BP_like_config_2K_complete_optimized.yaml",
                                        "color":  "gray",
                                        "name":   "Fixed DendI"}, # BP-local weight update rule with dendritic target propagation

                    "BTSP":            {"config":"20240604_EIANN_2_hidden_mnist_BTSP_config_3L_complete_optimized.yaml",
                                        "color": "red",
                                        "name": "BTSP"},
                 }
    for model_key in model_dict:
        model_dict[model_key]["seeds"] = seeds

    if single_model is not None:
        if single_model=='all':
            for model_key in model_dict:
                generate_single_model_figure(model_dict=model_dict[model_key], save=save, overwrite=overwrite)
        else:
            generate_single_model_figure(model_dict=model_dict[single_model], save=save, overwrite=overwrite)

    if figure in ["all", "fig1"]:
        model_list_heatmaps = ["vanBP", "bpDale_learned", "hebb"]
        model_list_metrics = ["vanBP", "bpDale_learned", "hebb"]
        generate_Fig1(model_dict, model_list_heatmaps, model_list_metrics, save=save, overwrite=overwrite)

    elif figure in ["all", "fig2"]:
        model_list_heatmaps = ["bpDale_learned", "bpDale_fixed", "hebb"]
        model_list_metrics = ["bpDale_learned", "bpDale_fixed", "hebb"]
        generate_Fig2(model_dict, model_list_heatmaps, model_list_metrics, save=save, overwrite=overwrite)

    elif figure in ["all", "fig3"]:
        # model_list = ["bpLike_fixedDend", "bpLike_hebb", "bpLike_localBP"]
        model_list_heatmaps = ["BTSP", "bpLike_fixedDend", "bpLike_hebb"]
        model_list_metrics = ["BTSP", "bpLike_fixedDend", "bpLike_hebb"]
        generate_Fig3(model_dict, model_list_heatmaps, model_list_metrics, save=save, overwrite=overwrite)


if __name__=="__main__":
    main()<|MERGE_RESOLUTION|>--- conflicted
+++ resolved
@@ -9,6 +9,7 @@
 import h5py
 import click
 import gc
+import copy
 
 import EIANN.utils as ut
 import EIANN.plot as pt
@@ -252,7 +253,7 @@
             if i == 0:
                 ax.set_title('Receptive fields')
                 fig_width, fig_height = fig.get_size_inches()
-                cax = fig.add_axes([ax_list[0].get_position().x0, ax.get_position().y0-0.1/fig_height, 
+                cax = fig.add_axes([ax_list[0].get_position().x0, ax.get_position().y0-0.1/fig_height,
                                     0.1, 0.05/fig_height])
                 fig.colorbar(im, cax=cax, orientation='horizontal')
 
@@ -316,7 +317,7 @@
     ax_selectivity = fig.add_subplot(metrics_axes[3, 3])
     col = 0
 
-    all_models = list(dict.fromkeys(model_list_heatmaps + model_list_metrics))    
+    all_models = list(dict.fromkeys(model_list_heatmaps + model_list_metrics))
     
     for model_key in all_models:
         model_dict = model_dict_all[model_key]
@@ -341,98 +342,6 @@
                 
             ## Metrics plots
             print(f"Generating plots for {model_dict['name']}")
-<<<<<<< HEAD
-            seed = model_dict['seeds'][0] # example seed to plot
-            populations_to_plot = [population for population in data_dict[seed]['average_pop_activity_dict'] if 'E' in population and population!='InputE']
-
-            for row,population in enumerate(populations_to_plot):
-                # Activity plots: batch accuracy of each population to the test dataset
-                ax = fig.add_subplot(axes[row, col*2])
-                average_pop_activity_dict = data_dict[seed]['average_pop_activity_dict']
-                pt.plot_batch_accuracy_from_data(average_pop_activity_dict, population=population, ax=ax, cbar=False)            
-                ax.set_yticks([0,average_pop_activity_dict[population].shape[0]-1])
-                ax.set_yticklabels([1,average_pop_activity_dict[population].shape[0]])
-                ax.set_ylabel(f'{population} unit', labelpad=-8)
-                if row==0:
-                    ax.set_title(model_dict["name"])
-                if col>0:
-                    ax.set_ylabel('')
-                    ax.set_yticklabels([])
-
-                # Receptive field plots
-                receptive_fields = torch.tensor(data_dict[seed][f"maxact_receptive_fields_{population}"])
-                ax = fig.add_subplot(axes[row, col*2+1])
-                ax.axis('off')
-                pos = ax.get_position()
-
-                if receptive_fields.shape[0] > 20:
-                    num_units = 20
-                    new_left = pos.x0 - 0.01  # Move left boundary to the left
-                    new_bottom = pos.y0 + 0.005
-                    new_height = pos.height - 0.005
-                    ax.set_position([new_left, new_bottom, pos.width, new_height])
-                    rf_axes = gs.GridSpecFromSubplotSpec(4, 5, subplot_spec=ax, wspace=0.1, hspace=0.1)
-                    ax_list = []
-                    for j in range(num_units):
-                        ax = fig.add_subplot(rf_axes[j])
-                        ax_list.append(ax)
-                        # box = matplotlib.patches.Rectangle((-0.5,-0.5), 28, 28, linewidth=0.5, edgecolor='k', facecolor='none', zorder=10)
-                        # ax.add_patch(box)
-                    preferred_classes = torch.argmax(torch.tensor(data_dict[seed]['average_pop_activity_dict'][population]), dim=1)
-                    im = pt.plot_receptive_fields(receptive_fields, sort=True, ax_list=ax_list, preferred_classes=preferred_classes)
-                else:
-                    num_units = 10
-                    new_left = pos.x0 - 0.01  # Move left boundary to the left
-                    new_bottom = pos.y0 + 0.028 # Move bottom boundary up
-                    new_height = pos.height - 0.045  # Decrease height
-                    ax.set_position([new_left, new_bottom, pos.width, new_height])
-                    rf_axes = gs.GridSpecFromSubplotSpec(2, 5, subplot_spec=ax, wspace=0.1, hspace=0.1)
-                    ax_list = []
-                    for j in range(num_units):
-                        ax = fig.add_subplot(rf_axes[j])
-                        ax_list.append(ax)
-                        # box = matplotlib.patches.Rectangle((-0.5,-0.5), 28, 28, linewidth=0.5, edgecolor='k', facecolor='none', zorder=10)
-                        # ax.add_patch(box)
-                    preferred_classes = torch.argmax(torch.tensor(data_dict[seed]['average_pop_activity_dict'][population]), dim=1)
-                    im = pt.plot_receptive_fields(receptive_fields, sort=False, ax_list=ax_list, preferred_classes=preferred_classes)
-                fig_width, fig_height = fig.get_size_inches()
-                cax = fig.add_axes([ax_list[0].get_position().x0+0.09, ax.get_position().y0-0.06/fig_height, 0.05, 0.03/fig_height])
-                fig.colorbar(im, cax=cax, orientation='horizontal')
-
-
-            # Learning curves / metrics
-            accuracy_all_seeds = [data_dict[seed]['test_accuracy_history'] for seed in data_dict]
-            avg_accuracy = np.mean(accuracy_all_seeds, axis=0)
-            error = np.std(accuracy_all_seeds, axis=0)
-            val_steps = data_dict[seed]['val_history_train_steps'][:]
-            ax_accuracy.plot(val_steps, avg_accuracy, label=model_dict["name"], color=model_dict["color"])
-            ax_accuracy.fill_between(val_steps, avg_accuracy-error, avg_accuracy+error, alpha=0.2,
-                                     color=model_dict["color"], linewidth=0)
-            ax_accuracy.set_xlabel('Training step')
-            ax_accuracy.set_ylabel('Test accuracy (%)', labelpad=-2)
-            ax_accuracy.set_ylim([0,100])
-            ax_accuracy.legend(handlelength=1, handletextpad=0.5, ncol=3, bbox_to_anchor=(-0.1, 1.5), loc='upper left', fontsize=6)
-
-            sparsity_all_seeds = []
-            for seed in data_dict:
-                sparsity_one_seed = []
-                for population in ['H1E', 'H2E']:
-                    sparsity_one_seed.extend(data_dict[seed][f"metrics_dict_{population}"]['sparsity'])
-                sparsity_all_seeds.append(sparsity_one_seed)
-            pt.plot_cumulative_distribution(sparsity_all_seeds, ax=ax_sparsity, label=model_dict["name"], color=model_dict["color"])
-            ax_sparsity.set_ylabel('Fraction of patterns')
-            ax_sparsity.set_xlabel('Sparsity') # \n(1 - fraction of units active)')
-
-            selectivity_all_seeds = []
-            for seed in data_dict:
-                selectivity_one_seed = []
-                for population in ['H1E', 'H2E']:
-                    selectivity_one_seed.extend(data_dict[seed][f"metrics_dict_{population}"]['selectivity'])
-                selectivity_all_seeds.append(selectivity_one_seed)
-            pt.plot_cumulative_distribution(selectivity_all_seeds, ax=ax_selectivity, label=model_dict["name"], color=model_dict["color"])
-            ax_selectivity.set_ylabel('Fraction of units')
-            ax_selectivity.set_xlabel('Selectivity') # \n(1 - fraction of active patterns)')
-=======
             if model_key in model_list_heatmaps:
                 seed = model_dict['seeds'][0] # example seed to plot
                 populations_to_plot = [population for population in data_dict[seed]['average_pop_activity_dict'] if 'E' in population and population!='InputE']
@@ -443,7 +352,7 @@
                     average_pop_activity_dict = data_dict[seed]['average_pop_activity_dict']
 
 
-                    pt.plot_batch_accuracy_from_data(average_pop_activity_dict, sort=True, population=population, ax=ax, cbar=False)            
+                    pt.plot_batch_accuracy_from_data(average_pop_activity_dict, sort=True, population=population, ax=ax, cbar=False)
                     ax.set_yticks([0,average_pop_activity_dict[population].shape[0]-1])
                     ax.set_yticklabels([1,average_pop_activity_dict[population].shape[0]])
                     ax.set_ylabel(f'{population} unit', labelpad=-8)
@@ -503,7 +412,7 @@
                 error = np.std(accuracy_all_seeds, axis=0)
                 val_steps = data_dict[seed]['val_history_train_steps'][:]
                 ax_accuracy.plot(val_steps, avg_accuracy, label=model_dict["name"], color=model_dict["color"])
-                ax_accuracy.fill_between(val_steps, avg_accuracy-error, avg_accuracy+error, alpha=0.2, color=model_dict["color"])
+                ax_accuracy.fill_between(val_steps, avg_accuracy-error, avg_accuracy+error, alpha=0.2, color=model_dict["color"], linewidth=0)
                 ax_accuracy.set_xlabel('Training step')
                 ax_accuracy.set_ylabel('Test accuracy (%)', labelpad=-2)
                 ax_accuracy.set_ylim([0,100])
@@ -518,7 +427,6 @@
                 pt.plot_cumulative_distribution(sparsity_all_seeds, ax=ax_sparsity, label=model_dict["name"], color=model_dict["color"])
                 ax_sparsity.set_ylabel('Fraction of patterns')
                 ax_sparsity.set_xlabel('Sparsity') # \n(1 - fraction of units active)')
->>>>>>> 9378a606
 
                 selectivity_all_seeds = []
                 for seed in data_dict:
@@ -575,7 +483,7 @@
     ax_selectivity = fig.add_subplot(metrics_axes[2, 0])
     col = 0
 
-    all_models = list(dict.fromkeys(model_list_heatmaps + model_list_metrics))    
+    all_models = list(dict.fromkeys(model_list_heatmaps + model_list_metrics))
 
     for model_key in all_models:
         model_dict = model_dict_all[model_key]
@@ -597,65 +505,17 @@
 
         with h5py.File(data_file_path, 'r') as f:
             data_dict = f[network_name]
-                
+            
             print(f"Generating plots for {model_dict['name']}")
             seed = model_dict['seeds'][0] # example seed to plot
             populations_to_plot = [population for population in data_dict[seed]['average_pop_activity_dict'] if 'SomaI' in population]
 
-<<<<<<< HEAD
-            for row,population in enumerate(populations_to_plot):
-                ## Activity plots: batch accuracy of each population to the test dataset
-                ax = fig.add_subplot(axes[row, col])
-                average_pop_activity_dict = data_dict[seed]['average_pop_activity_dict']
-                pt.plot_batch_accuracy_from_data(average_pop_activity_dict, population=population, ax=ax, cbar=False)            
-                ax.set_yticks([0,average_pop_activity_dict[population].shape[0]-1])
-                ax.set_yticklabels([1,average_pop_activity_dict[population].shape[0]])
-                ax.set_ylabel(f'{population} unit', labelpad=-8)
-                if row==0:
-                    ax.set_title(model_dict["name"])
-                if col>0:
-                    ax.set_ylabel('')
-                    ax.set_yticklabels([])
-
-            ## Learning curves / metrics
-            accuracy_all_seeds = [data_dict[seed]['val_accuracy_history'] for seed in data_dict]
-            avg_accuracy = np.mean(accuracy_all_seeds, axis=0)
-            error = np.std(accuracy_all_seeds, axis=0)
-            val_steps = data_dict[seed]['val_history_train_steps'][:]
-            ax_accuracy.plot(val_steps, avg_accuracy, label=model_dict["name"], color=model_dict["color"])
-            ax_accuracy.fill_between(val_steps, avg_accuracy-error, avg_accuracy+error, alpha=0.2,
-                                     color=model_dict["color"], linewidth=0)
-            ax_accuracy.set_xlabel('Training step')
-            ax_accuracy.set_ylabel('Accuracy', labelpad=-2)
-            ax_accuracy.set_ylim([0,100])
-            ax_accuracy.legend(handlelength=1, handletextpad=0.5, ncol=1, bbox_to_anchor=(1., 1.), loc='upper left', fontsize=6)
-
-            sparsity_all_seeds = []
-            for seed in data_dict:
-                sparsity_one_seed = []
-                for population in populations_to_plot:
-                    sparsity_one_seed.extend(data_dict[seed][f"metrics_dict_{population}"]['sparsity'])
-                sparsity_all_seeds.append(sparsity_one_seed)
-            pt.plot_cumulative_distribution(sparsity_all_seeds, ax=ax_sparsity, label=model_dict["name"], color=model_dict["color"])
-            ax_sparsity.set_ylabel('Fraction of patterns')
-            ax_sparsity.set_xlabel('Sparsity') # \n(1 - fraction of units active)')
-
-            selectivity_all_seeds = []
-            for seed in data_dict:
-                selectivity_one_seed = []
-                for population in populations_to_plot:
-                    selectivity_one_seed.extend(data_dict[seed][f"metrics_dict_{population}"]['selectivity'])
-                selectivity_all_seeds.append(selectivity_one_seed)
-            pt.plot_cumulative_distribution(selectivity_all_seeds, ax=ax_selectivity, label=model_dict["name"], color=model_dict["color"])
-            ax_selectivity.set_ylabel('Fraction of units')
-            ax_selectivity.set_xlabel('Selectivity') # \n(1 - fraction of active patterns)')
-=======
             if model_key in model_list_heatmaps:
                 for row,population in enumerate(populations_to_plot):
                     ## Activity plots: batch accuracy of each population to the test dataset
                     ax = fig.add_subplot(axes[row, col])
                     average_pop_activity_dict = data_dict[seed]['average_pop_activity_dict']
-                    pt.plot_batch_accuracy_from_data(average_pop_activity_dict, sort=True, population=population, ax=ax, cbar=False)   
+                    pt.plot_batch_accuracy_from_data(average_pop_activity_dict, sort=True, population=population, ax=ax, cbar=False)
                     ax.set_yticks([0,average_pop_activity_dict[population].shape[0]-1])
                     ax.set_yticklabels([1,average_pop_activity_dict[population].shape[0]])
                     ax.set_ylabel(f'{population} unit', labelpad=-8)
@@ -663,8 +523,8 @@
                         ax.set_title(model_dict["name"])
                     if col>0:
                         ax.set_ylabel('')
-                        ax.set_yticklabels([])     
-                col += 1            
+                        ax.set_yticklabels([])
+                col += 1
 
             if model_key in model_list_metrics:
                 ## Learning curves / metrics
@@ -673,7 +533,7 @@
                 error = np.std(accuracy_all_seeds, axis=0)
                 val_steps = data_dict[seed]['val_history_train_steps'][:]
                 ax_accuracy.plot(val_steps, avg_accuracy, label=model_dict["name"], color=model_dict["color"])
-                ax_accuracy.fill_between(val_steps, avg_accuracy-error, avg_accuracy+error, alpha=0.2, color=model_dict["color"])
+                ax_accuracy.fill_between(val_steps, avg_accuracy-error, avg_accuracy+error, alpha=0.2, color=model_dict["color"], linewidth=0)
                 ax_accuracy.set_xlabel('Training step')
                 ax_accuracy.set_ylabel('Accuracy', labelpad=-2)
                 ax_accuracy.set_ylim([0,100])
@@ -698,7 +558,6 @@
                 pt.plot_cumulative_distribution(selectivity_all_seeds, ax=ax_selectivity, label=model_dict["name"], color=model_dict["color"])
                 ax_selectivity.set_ylabel('Fraction of units')
                 ax_selectivity.set_xlabel('Selectivity') # \n(1 - fraction of active patterns)')
->>>>>>> 9378a606
 
 
     if save:
@@ -706,13 +565,7 @@
         fig.savefig("figures/Fig2_somaI.svg", dpi=600)
 
 
-<<<<<<< HEAD
-def generate_Fig3(model_dict_all, config_path_prefix="network_config/mnist/", saved_network_path_prefix="data/mnist/",
-                  save=True, overwrite=False):
-=======
-
 def generate_Fig3(model_dict_all, model_list_heatmaps, model_list_metrics, config_path_prefix="network_config/mnist/", saved_network_path_prefix="data/mnist/", save=True, overwrite=False):
->>>>>>> 9378a606
 
     fig = plt.figure(figsize=(5.5, 9))
     axes = gs.GridSpec(nrows=4, ncols=6,                        
@@ -732,7 +585,7 @@
     ax_angle       = fig.add_subplot(metrics_axes[3, 2])
     col = 0
 
-    all_models = list(dict.fromkeys(model_list_heatmaps + model_list_metrics))    
+    all_models = list(dict.fromkeys(model_list_heatmaps + model_list_metrics))
 
     for model_key in all_models:
         model_dict = model_dict_all[model_key]
@@ -759,89 +612,12 @@
             seed = model_dict['seeds'][0] # example seed to plot
             populations_to_plot = [population for population in data_dict[seed]['average_pop_activity_dict'] if 'DendI' in population]
 
-<<<<<<< HEAD
-            for row, population in enumerate(populations_to_plot):
-                ## Activity plots: batch accuracy of each population to the test dataset
-                ax = fig.add_subplot(axes[row+2, col])
-                average_pop_activity_dict = data_dict[seed]['average_pop_activity_dict']
-                pt.plot_batch_accuracy_from_data(average_pop_activity_dict, population=population, ax=ax, cbar=False)            
-                ax.set_yticks([0,average_pop_activity_dict[population].shape[0]-1])
-                ax.set_yticklabels([1,average_pop_activity_dict[population].shape[0]])
-                ax.set_ylabel(f'{population} unit', labelpad=-8)
-                if row==0:
-                    ax.set_title(model_dict["name"], fontsize=6)
-                if col>0:
-                    ax.set_ylabel('')
-                    ax.set_yticklabels([])
-                # if row>0:
-                #     ax.set_xlabel('')
-                #     ax.set_xticklabels([])
-
-            # Learning curves / metrics]
-            accuracy_all_seeds = [data_dict[seed]['test_accuracy_history'] for seed in model_dict['seeds']]
-            avg_accuracy = np.mean(accuracy_all_seeds, axis=0)
-            error = np.std(accuracy_all_seeds, axis=0)
-            train_steps = data_dict[seed]['val_history_train_steps'][:]
-
-            ax_accuracy.plot(train_steps, avg_accuracy, label=model_dict["name"], color=model_dict["color"])
-            ax_accuracy.fill_between(train_steps, avg_accuracy-error, avg_accuracy+error, alpha=0.2,
-                                     color=model_dict["color"], linewidth=0)
-            ax_accuracy.set_xlabel('Training step')
-            ax_accuracy.set_ylabel('Accuracy', labelpad=-2)
-            ax_accuracy.set_ylim([0,100])
-            ax_accuracy.legend(handlelength=1, handletextpad=0.5, ncol=3, bbox_to_anchor=(-1., 1.3), loc='upper left', fontsize=6)
-            sparsity_all_seeds = []
-            for seed in model_dict['seeds']:
-                sparsity_one_seed = []
-                for population in populations_to_plot:
-                    sparsity_one_seed.extend(data_dict[seed][f"metrics_dict_{population}"]['sparsity'])
-                sparsity_all_seeds.append(sparsity_one_seed)
-            pt.plot_cumulative_distribution(sparsity_all_seeds, ax=ax_sparsity, label=model_dict["name"], color=model_dict["color"])
-            ax_sparsity.set_ylabel('Fraction of patterns')
-            ax_sparsity.set_xlabel('Sparsity') # \n(1 - fraction of units active)')
-
-            selectivity_all_seeds = []
-            for seed in model_dict['seeds']:
-                selectivity_one_seed = []
-                for population in populations_to_plot:
-                    selectivity_one_seed.extend(data_dict[seed][f"metrics_dict_{population}"]['selectivity'])
-                selectivity_all_seeds.append(selectivity_one_seed)
-            pt.plot_cumulative_distribution(selectivity_all_seeds, ax=ax_selectivity, label=model_dict["name"], color=model_dict["color"])
-            ax_selectivity.set_ylabel('Fraction of units')
-            ax_selectivity.set_xlabel('Selectivity') # \n(1 - fraction of active patterns)')
-            
-            dendstate_all_seeds = []
-            for seed in model_dict['seeds']:
-                dendstate_one_seed = data_dict[seed]['binned_mean_forward_dendritic_state']['all']
-                dendstate_all_seeds.append(dendstate_one_seed)
-            avg_dendstate = np.mean(dendstate_all_seeds, axis=0)
-            error = np.std(dendstate_all_seeds, axis=0)
-            binned_mean_forward_dendritic_state_steps = data_dict[seed]['binned_mean_forward_dendritic_state_steps'][:]
-            ax_dendstate.plot(binned_mean_forward_dendritic_state_steps, avg_dendstate, label=model_dict["name"], color=model_dict["color"])
-            ax_dendstate.fill_between(binned_mean_forward_dendritic_state_steps, avg_dendstate-error,
-                                      avg_dendstate+error, alpha=0.2, color=model_dict["color"], linewidth=0)
-            ax_dendstate.set_xlabel('Training step')
-            ax_dendstate.set_ylabel('Dendritic state')
-            ax_dendstate.set_ylim([-0.01,0.4])
-
-            angle_all_seeds = []
-            for seed in model_dict['seeds']:
-                angle_all_seeds.append(data_dict[seed]['angle_vs_bp']['all_params'])
-            avg_angle = np.mean(angle_all_seeds, axis=0)
-            error = np.std(angle_all_seeds, axis=0)
-            ax_angle.plot(train_steps[1:], avg_angle, label=model_dict["name"], color=model_dict["color"])
-            ax_angle.fill_between(train_steps[1:], avg_angle-error, avg_angle+error, alpha=0.2,
-                                  color=model_dict["color"], linewidth=0)
-            ax_angle.set_xlabel('Training step')
-            ax_angle.set_ylabel('Angle vs BP')
-            ax_angle.set_ylim([40,100])
-=======
             if model_key in model_list_heatmaps:
                 for row,population in enumerate(populations_to_plot):
                     ## Activity plots: batch accuracy of each population to the test dataset
                     ax = fig.add_subplot(axes[row+2, col])
                     average_pop_activity_dict = data_dict[seed]['average_pop_activity_dict']
-                    pt.plot_batch_accuracy_from_data(average_pop_activity_dict, sort=True, population=population, ax=ax, cbar=False)            
+                    pt.plot_batch_accuracy_from_data(average_pop_activity_dict, sort=True, population=population, ax=ax, cbar=False)
                     ax.set_yticks([0,average_pop_activity_dict[population].shape[0]-1])
                     ax.set_yticklabels([1,average_pop_activity_dict[population].shape[0]])
                     ax.set_ylabel(f'{population} unit', labelpad=-8)
@@ -862,7 +638,7 @@
                 error = np.std(accuracy_all_seeds, axis=0)
                 train_steps = data_dict[seed]['val_history_train_steps'][:]
                 ax_accuracy.plot(train_steps, avg_accuracy, label=model_dict["name"], color=model_dict["color"])
-                ax_accuracy.fill_between(train_steps, avg_accuracy-error, avg_accuracy+error, alpha=0.2, color=model_dict["color"])
+                ax_accuracy.fill_between(train_steps, avg_accuracy-error, avg_accuracy+error, alpha=0.2, color=model_dict["color"], linewidth=0)
                 ax_accuracy.set_xlabel('Training step')
                 ax_accuracy.set_ylabel('Accuracy', labelpad=-2)
                 ax_accuracy.set_ylim([0,100])
@@ -912,7 +688,6 @@
                 ax_angle.set_xlabel('Training step')
                 ax_angle.set_ylabel('Angle vs BP')
                 ax_angle.set_ylim([40,100])
->>>>>>> 9378a606
 
 
     if save:
@@ -931,15 +706,15 @@
     # pt.update_plot_defaults()
     seeds = ["66049_257","66050_258", "66051_259", "66052_260", "66053_261"]
 
-    model_dict =    {"vanBP":           {"config": "20231129_EIANN_2_hidden_mnist_van_bp_relu_SGD_config_G_complete_optimized.yaml", 
+    model_dict =    {"vanBP":           {"config": "20231129_EIANN_2_hidden_mnist_van_bp_relu_SGD_config_G_complete_optimized.yaml",
                                         "color":  "black",
                                         "name":   "Vanilla Backprop"},
 
-                    "bpDale_learned":   {"config": "20240419_EIANN_2_hidden_mnist_bpDale_relu_SGD_config_F_complete_optimized.yaml", 
+                    "bpDale_learned":   {"config": "20240419_EIANN_2_hidden_mnist_bpDale_relu_SGD_config_F_complete_optimized.yaml",
                                         "color":  "darkgray",
                                         "name":   "Backprop with \nDale's Law (learned I)"},
 
-                    "bpDale_fixed":     {"config": "20231129_EIANN_2_hidden_mnist_bpDale_relu_SGD_config_G_complete_optimized.yaml", 
+                    "bpDale_fixed":     {"config": "20231129_EIANN_2_hidden_mnist_bpDale_relu_SGD_config_G_complete_optimized.yaml",
                                         "color":  "lightgray",
                                         "name":   "Backprop with Dale's Law\n(fixed I)"},
 
