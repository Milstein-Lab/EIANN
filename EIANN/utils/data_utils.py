
import torch
from torch.utils.data import DataLoader
import numpy as np
import itertools
import matplotlib.pyplot as plt
from tqdm.autonotebook import tqdm
import h5py
import os
import yaml
import torchvision
import EIANN.plot as plot

try:
    from collections import Iterable
except:
    from collections.abc import Iterable


# *******************************************************************
# Functions to import and export data
# *******************************************************************


def nested_convert_scalars(data):
    """
    Crawls a nested dictionary, and converts any scalar objects from numpy types to python types.
    :param data: dict
    :return: dict
    """
    if isinstance(data, dict):
        converted_data = dict()
        for key in data:
            converted_key = nested_convert_scalars(key)
            converted_data[converted_key] = nested_convert_scalars(data[key])
        data = converted_data
    elif isinstance(data, Iterable) and not isinstance(data, str):
        data_as_list = list(data)
        for i in range(len(data)):
            data_as_list[i] = nested_convert_scalars(data[i])
        if isinstance(data, tuple):
            data = tuple(data_as_list)
        else:
            data = data_as_list
    elif hasattr(data, 'item'):
        data = data.item()
    return data


def write_to_yaml(file_path, data, convert_scalars=True):
    """

    :param file_path: str (should end in '.yaml')
    :param data: dict
    :param convert_scalars: bool
    :return:
    """
    import yaml
    with open(file_path, 'w') as outfile:
        if convert_scalars:
            data = nested_convert_scalars(data)
        yaml.dump(data, outfile, default_flow_style=False, sort_keys=False, indent=4)


def read_from_yaml(file_path, Loader=None):
    """
    Import a python dict from .yaml
    :param file_path: str (should end in '.yaml')
    :param Loader: :class:'yaml.Loader'
    :return: dict
    """
    if Loader is None:
        Loader = yaml.FullLoader
    if os.path.isfile(file_path):
        with open(file_path, 'r') as stream:
            data = yaml.load(stream, Loader=Loader)
        return data
    else:
        raise Exception('File: {} does not exist.'.format(file_path))


def export_metrics_data(metrics_dict, model_name, path):
    """
    Exports data from metrics_dict to hdf5 file.
    :param metrics_dict: dictionary of metrics computed on EIANN network
    :param model_name: string of model name for top_level hdf5 group
    :param file_name: string name of file to save to
    """

    if '.hdf5' not in path:
        path = path + '.hdf5'
    with h5py.File(path, mode='a') as file:

        if model_name in file:
            overwrite = input('File already contains metrics for this model. Overwrite? (y/n)')
            if overwrite == 'y':
                del file[model_name]
            else:
                print('Model metrics not saved')
                return

        file.create_group(model_name)

        for metric in metrics_dict.keys():
            file[model_name].create_dataset(metric, data=metrics_dict[metric])

 
def import_metrics_data(filename):
    """
    Imports metrics data from hdf5 file
    :param file_name: string name of hdf5 file
    :return sim_dict: dictionary of values
    """
    metrics_dict = {}
    with h5py.File(filename, 'r') as file:
        for model_name in file:
            metrics_dict[model_name] = {}
            for metric in file[model_name]:
                metrics_dict[model_name][metric] = file[model_name][metric][:]

    return metrics_dict


def hdf5_to_dict(file_path):
    """
    Load an HDF5 file and convert it to a nested Python dictionary.

    :param file_path (str): Path to the HDF5 file.
    :return dict: nested Python dictionary with identical structure as the HDF5 file.
    """
    # Initial call to convert the top-level group in the HDF5 file
    # (necessary because the top-level group is not a h5py.Group object)
    with h5py.File(file_path, 'r') as f:
        data_dict = {}
        # Loop over the top-level keys in the HDF5 file
        for key in f.keys():
            if isinstance(f[key], h5py.Group):
                # Recursively convert the group to a nested dictionary
                data_dict[key] = convert_hdf5_group_to_dict(f[key])
            else:
                # If the key corresponds to a dataset, add it to the dictionary
                data_dict[key] = f[key][()]
    return data_dict


def convert_hdf5_group_to_dict(group):
    """
    Helper function to recursively convert an HDF5 group to a nested Python dictionary.

    :param group (h5py.Group): The HDF5 group to convert.
    :return dict: Nested Python dictionary with identical structure as the HDF5 group.
    """
    data_dict = {}
    # Loop over the keys in the HDF5 group
    for key in group.keys():
        if isinstance(group[key], h5py.Group):
            # Recursively convert the group to a nested dictionary
            data_dict[key] = convert_hdf5_group_to_dict(group[key])
        else:
            # If the key corresponds to a dataset, add it to the dictionary
            data_dict[key] = group[key][()]

    return data_dict


def dict_to_hdf5(data_dict, file_path):
    """
    Save a nested Python dictionary to an HDF5 file.

    :param data_dict (dict): Nested Python dictionary to save.
    :param file_path (str): Path to the HDF5 file.
    """
    with h5py.File(file_path, 'w') as f:
        # Initial call to save the top-level dictionary to the HDF5 file
        convert_dict_to_hdf5_group(data_dict, f)


def convert_dict_to_hdf5_group(data_dict, group):
    """
    Recursive function to save a nested Python dictionary to an HDF5 group.

    :param data_dict (dict): Nested Python dictionary to save.
    :param group (h5py.Group): The HDF5 group to save the dictionary to.
    """
    for key, value in data_dict.items():
        if isinstance(value, dict):
            # Recursively save nested dictionaries as groups
            subgroup = group.create_group(key, track_order=True)
            convert_dict_to_hdf5_group(value, subgroup)
        else:
            # Save datasets to the HDF5 group
            group.create_dataset(key, data=value, track_order=True)


def load_plot_data(network_name, seed, data_key, file_path=None):
    """
    Load plot data from a hdf5 file
    :param file_path: str
    :param network_name: str
    :param seed: int
    """
    if file_path is None:
        root_dir = get_project_root()
        file_path = root_dir+'/EIANN/data/plot_data.h5'

    seed = str(seed)
    if os.path.exists(file_path):
        with h5py.File(file_path, 'r') as hdf5_file:            
            if network_name in hdf5_file:
                if seed in hdf5_file[network_name]:
                    if data_key in hdf5_file[network_name][seed]:
                        if isinstance(hdf5_file[network_name][seed][data_key], h5py.Group):
                            data = convert_hdf5_group_to_dict(hdf5_file[network_name][seed][data_key])
                        elif isinstance(hdf5_file[network_name][seed][data_key], h5py.Dataset):
                            data = hdf5_file[network_name][seed][data_key][()]
                        print(f'{data_key} loaded from file: {file_path}')
                        return data
    print(f'{data_key} not found in file: {file_path}')
    return None


def save_plot_data(network_name, seed, data_key, data, file_path=None, overwrite=False):
    """
    Save plot data to an hdf5 file
    :param network_name: str
    :param seed: int
    :param plot_name: str
    :param data: array
    :param file_path: str
    :param overwrite: bool
    """
    if file_path is None:
        root_dir = get_project_root()
        file_path = root_dir + '/EIANN/data/plot_data.h5'

    seed = str(seed)
    if os.path.exists(file_path):
        with h5py.File(file_path, 'a') as hdf5_file:
            if network_name not in hdf5_file:
                hdf5_file.create_group(network_name, track_order=True)
            if seed not in hdf5_file[network_name]:
                hdf5_file[network_name].create_group(seed, track_order=True)
            if data_key in hdf5_file[network_name][seed] and overwrite:
                del hdf5_file[network_name][seed][data_key]

            if data_key not in hdf5_file[network_name][seed]:
                if isinstance(data, dict):
                    hdf5_file[network_name][seed].create_group(data_key, track_order=True)
                    convert_dict_to_hdf5_group(data, hdf5_file[network_name][seed][data_key])
                else:
                    hdf5_file[network_name][seed].create_dataset(data_key, data=data, track_order=True)
                print(f'{data_key} saved to file: {file_path}')
            else:
                print(f'{data_key} already exists in file: {file_path}')
    else:
        with h5py.File(file_path, 'w') as hdf5_file:
            hdf5_file.create_group(network_name, track_order=True)
            hdf5_file[network_name].create_group(seed, track_order=True)
            hdf5_file[network_name][seed].create_dataset(data_key, data=data, track_order=True)
            print(f'{data_key} saved to file: {file_path}')


def delete_plot_data(variable_name, file_name, file_path_prefix="../data/"):
    """
    Deletes the specified data from an hdf5 file.
    """
    file_path = file_path_prefix + file_name
    if os.path.exists(file_path):
        with h5py.File(file_path, 'a') as hdf5_file:
            for network_name in hdf5_file.keys():
                for seed in hdf5_file[network_name]:
                    if variable_name in hdf5_file[network_name][seed]:
                        del hdf5_file[network_name][seed][variable_name]
                        print(f"Deleted '{variable_name}' from {file_path.split('/')[-1]}, seed: {seed}")
                    else:
                        print(f"Variable '{variable_name}' not found in {file_path.split('/')[-1]}, seed: {seed}")


def get_project_root():
    # Assuming the current script is somewhere within the project directory
    current_path = os.path.abspath(__file__)
    
    # Traverse up the directory tree until the project root is found
    while not os.path.isdir(os.path.join(current_path, 'EIANN')):
        current_path = os.path.dirname(current_path)
        if current_path == os.path.dirname(current_path):
            raise FileNotFoundError("Project root directory 'EIANN' not found")
    
    # return os.path.join(current_path, 'EIANN')
    return current_path


<<<<<<< HEAD
def get_MNIST_dataloaders(sub_dataloader_size=None, batch_size=1):
=======
def get_MNIST_dataloaders(sub_dataloader_size=1000, classes=None, batch_size=1, data_dir=None):
>>>>>>> d4ed208e
    """
    Load MNIST dataset into custom dataloaders with sample index
    :param sub_dataloader_size:
    :param classes:
    :param batch_size:
    :param data_dir:
    :return:
    """
    if data_dir is None:
        root_dir = get_project_root()
        data_dir = root_dir + '/EIANN/data/datasets/'
    # Load dataset
    tensor_flatten = torchvision.transforms.Compose([torchvision.transforms.ToTensor(),
                                                     torchvision.transforms.Lambda(torch.flatten)])
    MNIST_train_dataset = torchvision.datasets.MNIST(root=data_dir, train=True, download=True,
                                                     transform=tensor_flatten)
    MNIST_test_dataset = torchvision.datasets.MNIST(root=data_dir, train=False, download=True,
                                                    transform=tensor_flatten)

    # Add index to train & test data
    MNIST_train = []
    for idx,(data,label) in enumerate(MNIST_train_dataset):
        target = torch.eye(len(MNIST_train_dataset.classes))[label]
        MNIST_train.append((idx, data, target))

    MNIST_test = []
    for idx,(data,target) in enumerate(MNIST_test_dataset):
        target = torch.eye(len(MNIST_test_dataset.classes))[target]
        MNIST_test.append((idx, data, target))
        
    # Put data in dataloader
    data_generator = torch.Generator()
    train_dataloader = torch.utils.data.DataLoader(MNIST_train[0:50_000], batch_size=50_000)
    val_dataloader = torch.utils.data.DataLoader(MNIST_train[-10_000:], batch_size=10_000, shuffle=False)
    test_dataloader = torch.utils.data.DataLoader(MNIST_test, batch_size=10_000, shuffle=False)
    if sub_dataloader_size is not None:
        train_sub_dataloader = torch.utils.data.DataLoader(MNIST_train[0:sub_dataloader_size], shuffle=True, generator=data_generator, batch_size=batch_size)
        return train_dataloader, train_sub_dataloader, val_dataloader, test_dataloader, data_generator
    else:
        return train_dataloader, val_dataloader, test_dataloader, data_generator



def generate_spiral_data(arm_size=500, K=4, sigma=0.16, seed=0, offset=0.):
        """
        Generate points of spiral dataset
        - arm_size: number of points in each arm 
        - K: number of arms
        - sigma: noise level
        - seed: random seed
        """
        np.random.seed(seed)
        torch.manual_seed(seed)

        t = torch.linspace(0, 1, arm_size) # Generate linearly spaced values from 0 to 1, used as the parameter that varies along the length of the spiral
        X = torch.zeros(K*arm_size, 2)
        y = torch.zeros(K*arm_size)

        # arm_index is the offset or phase shift, allowing the function to generate points for each arm in the spiral
        for arm_index in range(K):
            X[arm_index*arm_size:(arm_index+1)*arm_size, 0] = (
                    t*(torch.sin(2*np.pi/K*(2*t+arm_index)) + sigma*torch.randn(arm_size))) + offset
            X[arm_index*arm_size:(arm_index+1)*arm_size, 1] = (
                    t*(torch.cos(2*np.pi/K*(2*t+arm_index)) + sigma*torch.randn(arm_size))) + offset
            y[arm_index*arm_size:(arm_index+1)*arm_size] = arm_index    

        all_data = []
        for index, (data, label) in enumerate(zip(X, y)):
            target = torch.eye(K)[int(label)]
            all_data.append((index, data, target))

        return all_data

    
def get_spiral_dataloaders(batch_size=1, points_per_spiral_arm=2000, seed=0):
    """
    Generate and load spiral dataset into train, validation, and test dataloaders.
    - batch_size: number of samples in each batch
    - N: number of points in the spiral
    """
    
    # Split data into train, validation, and test sets
    train_data = generate_spiral_data(arm_size=int(0.7*points_per_spiral_arm), seed=seed)
    val_data = generate_spiral_data(arm_size=int(0.15*points_per_spiral_arm), seed=seed+1)
    test_data = generate_spiral_data(arm_size=int(0.15*points_per_spiral_arm), seed=seed+2)

    data_generator = torch.Generator().manual_seed(seed)
    if batch_size in ['all', 'full_dataset']:
        batch_size = len(train_data)
        train_loader = DataLoader(train_data, batch_size=batch_size, shuffle=False, generator=data_generator)
    else:
        train_loader = DataLoader(train_data, batch_size=batch_size, shuffle=True, generator=data_generator)
    val_loader = DataLoader(val_data, batch_size=len(val_data), shuffle=False, num_workers=0)
    test_loader = DataLoader(test_data, batch_size=len(test_data), shuffle=False, num_workers=0)

    return train_loader, val_loader, test_loader, data_generator


# *******************************************************************
# Functions to generate and process data
# *******************************************************************

def n_choose_k(n, k):
    """
    Calculates number of ways to choose k things out of n, using binomial coefficients

    :param n: number of things to choose from
    :type n: int
    :param k: number of things chosen
    :type k: int
    :return: int
    """
    assert n>k, "k must be smaller than n"
    num_permutations = np.math.factorial(n) / (np.math.factorial(k)*np.math.factorial(n-k))
    return int(num_permutations)


def n_hot_patterns(n, length):
    """
    Generates all possible binary n-hot patterns of given length

    :param n: number of bits set to 1
    :type n: int
    :param length: size of pattern (number of bits)
    :type length: int
    :return: torch.tensor
    """
    all_permutations = torch.tensor(list(itertools.product([0., 1.], repeat=length)))
    pattern_hotness = torch.sum(all_permutations,axis=1)
    idx = torch.where(pattern_hotness == n)[0]
    n_hot_patterns = all_permutations[idx]
    return n_hot_patterns


def get_diag_argmax_row_indexes(data):
    """
    Sort the rows of a square matrix such that whenever row argmax and col argmax are equal, that value appears
    on the diagonal. Returns row indexes.

    :param data: 2d array; square matrix
    :return: array of int
    """
    data = np.array(data)
    if data.shape[0] != data.shape[1]:
        raise Exception('get_diag_argmax_row_indexes: data must be a square matrix')
    dim = data.shape[0]
    avail_row_indexes = list(range(dim))
    avail_col_indexes = list(range(dim))
    final_row_indexes = np.empty_like(avail_row_indexes)
    while(len(avail_col_indexes) > 0):
        row_selectivity = np.zeros_like(avail_row_indexes)
        row_max = np.max(data[avail_row_indexes, :][:, avail_col_indexes], axis=1)
        row_mean = np.mean(data[avail_row_indexes,:][:,avail_col_indexes], axis=1)
        nonzero_indexes = np.where(row_mean > 0)
        row_selectivity[nonzero_indexes] = row_max[nonzero_indexes] / row_mean[nonzero_indexes]

        row_index = avail_row_indexes[np.argsort(row_selectivity)[-1]]
        col_index = avail_col_indexes[np.argmax(data[row_index,avail_col_indexes])]
        final_row_indexes[col_index] = row_index
        avail_row_indexes.remove(row_index)
        avail_col_indexes.remove(col_index)
    return final_row_indexes


def sort_by_val_history(network, val_dataloader, plot=False):
    """
    Find the sorting giving the best argmax across the full validation history

    :param network:
    :param plot:
    :return: tuple (int, tensor): index of the point with lowest loss (index relative only to the validation points);
        optimal sorting indices for the point with lowest loss
    """
    output_pop = network.output_pop

    num_units = output_pop.size
    num_labels = num_units
    num_patterns = network.val_output_history.shape[1]
    
    sorting_history = []
    optimal_loss_history = []
    optimal_accuracy_history = []
    sorted_idx_history = []
    
    _, _, val_target = next(iter(val_dataloader))
    targets = torch.argmax(val_target, dim=1)  # convert from 1-hot vector to int label
    
    for output in network.val_output_history:
        # Get average output for each label class
        avg_output = torch.zeros(num_labels, num_units)
        for label in range(num_labels):
            label_idx = torch.where(targets == label)  # find all instances of given label
            avg_output[label, :] = torch.mean(output[label_idx], dim=0)

        # Find optimal output unit (column) sorting given average responses
        optimal_sorting = get_diag_argmax_row_indexes(avg_output.T)
        sorted_activity = output[:, optimal_sorting]
        optimal_loss = network.criterion(sorted_activity, val_target)
        optimal_loss_history.append(optimal_loss.item())
        optimal_accuracy = 100 * torch.sum(torch.argmax(sorted_activity, dim=1) == targets) / num_patterns
        optimal_accuracy_history.append(optimal_accuracy.item())
        sorting_history.append(optimal_sorting)

    # Pick timepoint with lowest sorted loss
    optimal_loss_history = torch.tensor(optimal_loss_history)
    min_loss_idx = torch.argmin(optimal_loss_history)
    min_loss_sorting = sorting_history[min_loss_idx]

    if plot:
        fig = plt.figure()
        plt.scatter(min_loss_idx, torch.min(optimal_loss_history), color='red')
        plt.plot(optimal_loss_history)
        plt.title('optimal loss history (re-sorted for each point)')
        fig.show()

    return min_loss_idx, min_loss_sorting


def sort_by_class_averaged_val_output(network, val_dataloader, index=-1):
    """
    Find the sorting for the class-averaged output at the given index of the validation history

    :param network:
    :param val_dataloader:
    :param index: int
    :return: sorted_output_idx: array of int
    """
    num_units = network.output_pop.size
    num_labels = num_units
    
    output = network.val_output_history[index]
    
    # Get average output for each label class
    avg_output = torch.zeros(num_labels, num_units)
    _, _, val_targets = next(iter(val_dataloader))
    targets = torch.argmax(val_targets, dim=1)  # convert from 1-hot vector to int label
    for label in range(num_labels):
        label_idx = torch.where(targets == label)  # find all instances of given label
        avg_output[label, :] = torch.mean(output[label_idx], dim=0)
    
    # Find optimal output unit (column) sorting given average responses
    sorted_output_idx = get_diag_argmax_row_indexes(avg_output.T)
    
    return sorted_output_idx


def sort_unsupervised_by_test_batch_autoenc(network, test_dataloader):
    """
    Run a test batch and return the output unit sorting that best matches the output activity to the test labels.
    :param network:
    :param test_dataloader:
    :return: tensor of int
    """
    assert len(test_dataloader) == 1, 'Dataloader must have a single large batch'

    network.test(test_dataloader)

    # Find optimal output unit (column) sorting
    optimal_sorting = get_diag_argmax_row_indexes(network.output_pop.activity.T)

    return optimal_sorting


def sort_unsupervised_by_best_epoch(network, target, plot=False):

    output_pop = network.output_pop

    dynamic_epoch_loss_history = []
    sorted_idx_history = []

    if output_pop.activity_history.dim() > 2:
        output_history = output_pop.activity_history[network.sorted_sample_indexes, -1, :]
    else:
        output_history = output_pop.activity_history[network.sorted_sample_indexes, :]
    start = 0
    while start < output_history.shape[0]:
        end = start + target.shape[0]
        epoch_output = output_history[start:end, :]
        sorted_idx = get_diag_argmax_row_indexes(epoch_output.T)
        loss = network.criterion(epoch_output[:, sorted_idx], target)
        dynamic_epoch_loss_history.append(loss)
        sorted_idx_history.append(sorted_idx)
        start += target.shape[0]

    best_index = np.where(dynamic_epoch_loss_history == np.min(dynamic_epoch_loss_history))[0][0]
    sorted_idx = sorted_idx_history[best_index]
    epoch_loss_history = []
    start = 0
    while start < output_pop.activity_history.shape[0]:
        end = start + target.shape[0]
        epoch_output = output_history[start:end, :]
        loss = network.criterion(epoch_output[:, sorted_idx], target)
        epoch_loss_history.append(loss)
        start += target.shape[0]

    if plot:
        fig = plt.figure()
        plt.plot(dynamic_epoch_loss_history, label='Dynamic')
        plt.plot(epoch_loss_history, label='Sorted by peak')
        plt.xlabel('Training epochs')
        plt.ylabel('MSE loss')
        plt.title('Epoch training loss')
        plt.legend(loc='best', frameon=False)
        fig.tight_layout()
        fig.show()

    return sorted_idx


def compute_test_loss_and_accuracy_single_batch(network, test_dataloader, sorted_output_idx=None):
    """

    :param network:
    :param test_dataloader:
    :param sorted_output_idx: tensor of int
    """
    assert len(test_dataloader)==1, 'Dataloader must have a single large batch'

    idx, test_data, test_target = next(iter(test_dataloader))
    test_data = test_data.to(network.device)
    test_target = test_target.to(network.device)
    num_patterns = test_data.shape[0]

    output = network.forward(test_data, no_grad=True)
    if sorted_output_idx is not None:
        output = output[:, sorted_output_idx]
    test_loss = network.criterion(output, test_target).item()
    test_accuracy = 100 * torch.sum(torch.argmax(output, dim=1) ==
                               torch.argmax(test_target, dim=1)) / num_patterns
    test_accuracy = test_accuracy.item()

    return test_loss, test_accuracy


def compute_test_loss_and_accuracy_history(network, test_dataloader, sorted_output_idx=None, store_history=False,
                                           plot=False, status_bar=False, title=None):
    """
    Assumes network has been trained with store_params=True. Evaluates test_loss at each train step in the
    param_history.
    :param network:
    :param test_dataloader:
    :param sorted_output_idx: tensor of int
    :param store_history: bool
    :param plot: bool
    :param status_bar: bool
    :param title: str
    """
    assert len(test_dataloader)==1, 'Dataloader must have a single large batch'
    assert len(network.param_history) > 0, 'Network must contain a stored param_history'

    idx, test_data, test_target = next(iter(test_dataloader))
    test_data = test_data.to(network.device)
    test_target = test_target.to(network.device)
    test_loss_history = []
    test_accuracy_history = []
    num_patterns = test_data.shape[0]

    if store_history:
        network.reset_history()

    if status_bar:
        iter_param_history = tqdm(network.param_history, desc='Test history')
    else:
        iter_param_history = network.param_history
    for state_dict in iter_param_history:
        network.load_state_dict(state_dict)
        output = network.forward(test_data, store_history=store_history, no_grad=True)
        if sorted_output_idx is not None:
            output = output[:, sorted_output_idx]
        test_loss_history.append(network.criterion(output, test_target).item())
        accuracy = 100 * torch.sum(torch.argmax(output, dim=1) ==
                                   torch.argmax(test_target, dim=1)) / num_patterns
        test_accuracy_history.append(accuracy.item())

    network.test_loss_history = torch.tensor(test_loss_history).cpu()
    network.test_accuracy_history = torch.tensor(test_accuracy_history).cpu()

    if title is None:
        title_str = ''
    else:
        title_str = ': %s' % str(title)

    if plot:
        fig = plt.figure()
        plt.plot(network.param_history_steps, network.test_loss_history)
        plt.xlabel('Training steps')
        plt.ylabel('Test loss')
        fig.suptitle('Test loss%s' % title_str)
        fig.tight_layout()
        fig.show()

        fig = plt.figure()
        plt.plot(network.param_history_steps, network.test_accuracy_history)
        plt.xlabel('Training steps')
        plt.ylabel('Test accuracy')
        fig.suptitle('Test accuracy%s' % title_str)
        fig.tight_layout()
        fig.show()

    return network.test_loss_history, network.test_accuracy_history


def recompute_validation_loss_and_accuracy(network, val_dataloader, sorted_output_idx, store=False):
    """

    :param network:
    :param val_dataloader:
    :param sorted_output_idx:
    :param store:
    :return: tuple of tensor
    """

    # Sort output history
    val_output_history = network.val_output_history[:, :, sorted_output_idx]

    # Recompute loss
    sorted_val_loss_history = []
    sorted_val_accuracy_history = []
    num_patterns = val_output_history.shape[1]
    _, _, val_target = next(iter(val_dataloader))
    targets = torch.argmax(val_target, dim=1)
    for batch_output in val_output_history:
        loss = network.criterion(batch_output, val_target).item()
        accuracy = 100 * torch.sum(torch.argmax(batch_output, dim=1) == targets) / num_patterns

        sorted_val_loss_history.append(loss)
        sorted_val_accuracy_history.append(accuracy.item())

    sorted_val_loss_history = torch.tensor(sorted_val_loss_history)
    sorted_val_accuracy_history = torch.tensor(sorted_val_accuracy_history)

    if store:
        network.val_output_history = val_output_history
        network.val_loss_history = sorted_val_loss_history
        network.val_accuracy_history = sorted_val_accuracy_history

    return sorted_val_loss_history, sorted_val_accuracy_history


def recompute_train_loss_and_accuracy(network, sorted_output_idx=None, bin_size=100, plot=False, title=None):
    """

    :param network:
    :param sorted_output_idx:
    :param bin_size: int
    :param plot: bool
    :param title: str
    :return: tuple of tensor
    """

    # Sort output history
    if network.Output.E.activity_history.dim() > 2:
        output_history = network.Output.E.activity_history[:, -1, :]
    else:
        output_history = network.Output.E.activity_history
    if sorted_output_idx is not None:
        output_history = output_history[:, sorted_output_idx]
    target_history = network.target_history
    num_units = output_history.shape[1]
    num_patterns = output_history.shape[0]

    # Bin output history to compute average loss & accuracy over training
    num_bins = num_patterns // bin_size
    excess = num_patterns % bin_size
    if excess > 0:
        output_history = output_history[:-excess]
        target_history = target_history[:-excess]
    
    binned_output_history = output_history.reshape(num_bins, bin_size, num_units)
    binned_target_history = target_history.reshape(num_bins, bin_size, num_units)
    binned_train_loss_steps = torch.arange(bin_size, bin_size * (num_bins + 1), bin_size)

    # Recompute loss
    sorted_loss_history = []
    sorted_accuracy_history = []

    for (batch_output, batch_target) in zip(binned_output_history, binned_target_history):
        loss = network.criterion(batch_output, batch_target).item()
        predictions = torch.argmax(batch_output, dim=1)
        labels = torch.argmax(batch_target, dim=1)
        accuracy = 100 * torch.sum(predictions == labels) / bin_size

        sorted_loss_history.append(loss)
        sorted_accuracy_history.append(accuracy.item())

    sorted_loss_history = torch.tensor(sorted_loss_history)
    sorted_accuracy_history = torch.tensor(sorted_accuracy_history)

    if title is None:
        title_str = ''
    else:
        title_str = ': %s' % str(title)
    if plot:
        fig = plt.figure()
        plt.plot(binned_train_loss_steps, sorted_loss_history)

        plt.title('Train Loss%s' % title_str)
        plt.ylabel('Loss')
        plt.xlabel('Train steps')
        plt.ylim((0, plt.ylim()[1]))
        fig.show()

        fig = plt.figure()
        plt.plot(binned_train_loss_steps, sorted_accuracy_history)
        plt.title('Train accuracy%s' % title_str)
        plt.ylabel('Accuracy (%)')
        plt.xlabel('Train steps')
        plt.ylim((0, max(100, plt.ylim()[1])))
        fig.show()
    
    network.binned_train_loss_steps = binned_train_loss_steps
    network.binned_sorted_train_loss_history = sorted_loss_history
    network.binned_sorted_train_accuracy_history = sorted_accuracy_history
    
    return binned_train_loss_steps, sorted_loss_history, sorted_accuracy_history


def get_optimal_sorting(network, test_dataloader, plot=False):
    """
    Measure test loss on re-sorted activity at every point in the training history
    :param network:
    :param test_dataloader:
    :param plot:
    :return:
    """
    assert len(test_dataloader)==1, 'Dataloader must have a single large batch'
    output_pop = network.output_pop

    optimal_loss_history = []
    sorting_history = []
    history_len = output_pop.activity_history.shape[0]
    idx, test_data, test_target = next(iter(test_dataloader))

    from tqdm.autonotebook import tqdm
    for t in tqdm(range(history_len)):
        network.load_state_dict(network.param_history[t])
        output = network.forward(test_data, no_grad=True)  # row=patterns, col=units

        # Get average output for each label class
        num_units = network.val_target.shape[1]
        num_labels = num_units
        avg_output = torch.zeros(num_labels, num_units)
        targets = torch.argmax(network.val_target, dim=1)  # convert from 1-hot vector to int label
        for label in range(num_labels):
            label_idx = torch.where(targets == label)  # find all instances of given label
            avg_output[label, :] = torch.mean(output[label_idx], dim=0)

        # Find optimal output unit (column) sorting given average responses
        optimal_sorting = get_diag_argmax_row_indexes(avg_output.T)
        sorted_activity = avg_output[:, optimal_sorting]
        optimal_loss = network.criterion(sorted_activity, torch.eye(num_units))
        optimal_loss_history.append(optimal_loss)
        sorting_history.append(optimal_sorting)

        # Pick timepoint with lowest sorted loss
    optimal_loss_history = torch.stack(optimal_loss_history)
    min_loss_idx = torch.argmin(optimal_loss_history)
    min_loss_sorting = sorting_history[min_loss_idx]

    if plot:
        plt.scatter(min_loss_idx,torch.min(optimal_loss_history),color='red')
        plt.plot(optimal_loss_history)
        plt.title('optimal loss history (re-sorted for each point)')
        plt.show()

    return min_loss_sorting


def class_based_sorting_with_cycle(preferred_classes):
    """
    Sort units by class in repeating blocks (0,1,2,3,0,1,2,3,...).
    Returns the index of the sorted units.
    """
    class_sorted_idx = []
    preferred_classes_ls = list(preferred_classes)
    positions = list(range(len(preferred_classes_ls)))
    classes = list(np.unique(preferred_classes_ls))
    class_iter = itertools.cycle(classes)
    current_class = next(class_iter)
    while len(preferred_classes_ls) > 0:
        for i, unit_class in enumerate(preferred_classes_ls):
            if unit_class == current_class:
                class_sorted_idx.append(positions[i])
                preferred_classes_ls.pop(i)
                positions.pop(i)
                current_class = next(class_iter)
                break
            if i == len(preferred_classes_ls)-1: # if we reach the end of the loop without encountering the class
                classes.remove(current_class)
                class_iter = itertools.cycle(classes)
                current_class = next(class_iter)
    return class_sorted_idx


def recompute_history(network, output_sorting):
    """
    Re-compute activity history, loss history, and weight+bias history
    with new sorting of the output units
    """
    output_pop = network.output_pop

    # Sort activity history
    if output_pop.activity_history.dim() > 2:
        output_pop.activity_history.data = output_pop.activity_history[:, :, output_sorting]
    else:
        output_pop.activity_history.data = output_pop.activity_history[:, output_sorting]

    for t in range(len(network.param_history)):
        # TODO: why is this starting with index == -1?
        # Recompute loss history
        if output_pop.activity_history.dim() > 2:
            output = output_pop.activity_history[t-1, -1, :]
        else:
            output = output_pop.activity_history[t - 1, :]
        target = network.target_history[t-1]
        network.loss_history[t-1] = network.criterion(output, target)

        # Sort weights going to and from the output population
        for proj in output_pop.incoming_projections.values():
            sorted_weights = network.param_history[t][f'module_dict.{proj.name}.weight'][output_sorting,:]
            network.param_history[t][f'module_dict.{proj.name}.weight'] = sorted_weights

        for proj in output_pop.outgoing_projections.values():
            sorted_weights = network.param_history[t][f'module_dict.{proj.name}.weight'][:,output_sorting]
            network.param_history[t][f'module_dict.{proj.name}.weight'] = sorted_weights

        # Sort output bias
        sorted_bias = network.param_history[t][f'parameter_dict.{output_pop.fullname}_bias'][output_sorting]
        network.param_history[t][f'parameter_dict.{output_pop.fullname}_bias'] = sorted_bias

    # Update network with re-sorted weights from final state
    network.load_state_dict(network.param_history[-1])


def analyze_simple_EIANN_epoch_loss_and_accuracy(network, target, sorted_output_idx=None, plot=False):
    """
    Split output activity history into "epoch" blocks (e.g. containint all 21 patterns) and compute accuracy for each
    block (with a given sorting of output units) to find the epoch with lowest loss.
    TODO: this method is meant to be used after train, needs a separate method to compute test loss and accuracy
    :param network:
    :param target:
    :param sorted_output_idx:
    :param plot:
    :return: tuple: (int, tensor of float, tensor of float)
    """
    output_pop = network.output_pop

    epoch_loss = []
    epoch_argmax_accuracy = []

    if output_pop.activity_history.dim() > 2:
        output_history = output_pop.activity_history[network.sorted_sample_indexes, -1, :]
    else:
        output_history = output_pop.activity_history[network.sorted_sample_indexes, :]

    if sorted_output_idx is not None:
        output_history = output_history[:, sorted_output_idx]
    start = 0
    while start < output_history.shape[0]:
        end = start + target.shape[0]
        epoch_output = output_history[start:end, :]
        loss = network.criterion(epoch_output, target)
        epoch_loss.append(loss.item())
        start += target.shape[0]
        accuracy = torch.sum(torch.argmax(epoch_output, axis=1) == torch.argmax(target, axis=1))
        epoch_argmax_accuracy.append(accuracy.item() / target.shape[0] * 100.)

    epoch_loss = torch.tensor(epoch_loss)
    epoch_argmax_accuracy = torch.tensor(epoch_argmax_accuracy)
    print(epoch_loss.shape)
    best_epoch_index = torch.where(epoch_loss == torch.min(epoch_loss))[0][0]

    if plot:
        fig = plt.figure()
        plt.plot(epoch_loss)
        plt.xlabel('Training epochs')
        plt.ylabel('MSE loss')
        plt.title('Epoch training loss')
        fig.tight_layout()
        fig.show()

        fig = plt.figure()
        plt.plot(epoch_argmax_accuracy)
        plt.xlabel('Training epochs')
        plt.ylabel('% correct argmax')
        plt.title('Argmax accuracy')
        fig.tight_layout()
        fig.show()

    return best_epoch_index, epoch_loss, epoch_argmax_accuracy


def test_EIANN_autoenc_config(network, train_dataloader, test_dataloader, epochs, supervised=True,
                              store_dynamics=False):
    """

    :param network:
    :param train_dataloader:
    :param test_dataloader:
    :param epochs:
    :param supervised:
    :param store_dynamics:
    """

    plot.plot_EIANN_1_hidden_autoenc_config_summary(network, test_dataloader, title='Initial')

    network.train(train_dataloader, val_dataloader=test_dataloader, epochs=epochs, store_history=True,
                  store_dynamics=store_dynamics, status_bar=True)

    if not supervised:
        min_loss_idx, sorted_output_idx = sort_by_val_history(network, plot=plot)
        sorted_val_loss_history, sorted_val_accuracy_history = \
            recompute_validation_loss_and_accuracy(network, sorted_output_idx=sorted_output_idx, store=True)
    else:
        min_loss_idx = torch.argmin(network.val_loss_history)
        sorted_output_idx = None
        sorted_val_loss_history = network.val_loss_history
        sorted_val_accuracy_history = network.val_accuracy_history

    binned_train_loss_steps, sorted_train_loss_history, sorted_train_accuracy_history = \
        recompute_train_loss_and_accuracy(network, sorted_output_idx=sorted_output_idx, plot=True)

    plot.plot_train_loss_history(network)
    plot.plot_validate_loss_history(network)

    plot.plot_EIANN_1_hidden_autoenc_config_summary(network, test_dataloader, sorted_output_idx=sorted_output_idx,
                                               title='Final')


def test_EIANN_CL_config(network, dataloader, epochs, split=0.75, supervised=True, generator=None):

    num_samples = len(dataloader)
    network.test(dataloader, store_history=True, store_dynamics=True, status_bar=True)
    plot.plot_simple_EIANN_config_summary(network, num_samples=num_samples, label='Initial')
    network.reset_history()

    target = torch.stack([sample_target for _, _, sample_target in dataloader.dataset])
    phase1_num_samples = round(len(dataloader) * split)
    phase1_sample_indexes = torch.arange(phase1_num_samples)
    _, phase1_dataset, phase1_target = map(torch.stack, zip(*dataloader.dataset[:phase1_num_samples]))
    phase1_dataloader = DataLoader(list(zip(phase1_sample_indexes, phase1_dataset, phase1_target)), shuffle=True,
                                   generator=generator)
    network.train(phase1_dataloader, epochs, store_history=True, status_bar=True)
    best_epoch_index, loss_history, epoch_argmax_accuracy = \
        analyze_simple_EIANN_epoch_loss_and_accuracy(network, phase1_target, plot=True)
    network.reset_history()

    network.test(dataloader, store_history=True, store_dynamics=True, status_bar=True)
    if not supervised:
        sorted_output_idx = sort_unsupervised_by_best_epoch(network, target, plot=plot)
    else:
        sorted_output_idx = None
    plot.plot_simple_EIANN_config_summary(network, num_samples=num_samples, sorted_output_idx=sorted_output_idx,
                                          label='After Phase 1')
    network.reset_history()

    phase2_num_samples = len(dataloader) - phase1_num_samples
    phase2_sample_indexes = torch.arange(phase2_num_samples)
    _, phase2_dataset, phase2_target = map(torch.stack, zip(*dataloader.dataset[phase1_num_samples:]))
    phase2_dataloader = DataLoader(list(zip(phase2_sample_indexes, phase2_dataset, phase2_target)), shuffle=True,
                                   generator=generator)
    network.train(phase2_dataloader, epochs, store_history=True, status_bar=True)
    best_epoch_index, loss_history, epoch_argmax_accuracy = \
        analyze_simple_EIANN_epoch_loss_and_accuracy(network, phase2_target, plot=True)
    network.reset_history()

    network.test(dataloader, store_history=True, store_dynamics=True, status_bar=True)
    if not supervised:
        sorted_output_idx = sort_unsupervised_by_best_epoch(network, target, plot=plot)
    else:
        sorted_output_idx = None
    plot.plot_simple_EIANN_config_summary(network, num_samples=num_samples, sorted_output_idx=sorted_output_idx,
                                          label='After Phase 2')


def get_binned_mean_population_attribute_history_dict(network, attr_name, bin_size=100, abs=False):
    all_pop_attr_history_list = []
    binned_attr_history_dict = {}
    num_patterns = network.output_pop.activity_history.shape[0]
    num_bins = num_patterns // bin_size
    excess = num_patterns % bin_size
    steps = torch.arange(bin_size, bin_size * (num_bins + 1), bin_size)
    
    for pop_name, pop in network.populations.items():
        attr_history = pop.get_attribute_history(attr_name)
        if attr_history is None:
            continue
        attr_history = attr_history.detach().clone()
        if excess > 0:
            attr_history = attr_history[:-excess]
        num_units = pop.size
        binned_attr_history = attr_history.reshape(num_bins, bin_size, num_units)
        if abs:
            binned_attr_history = torch.abs(binned_attr_history)
        binned_attr_history = torch.mean(binned_attr_history, dim=1)
        all_pop_attr_history_list.append(binned_attr_history)
        binned_attr_history_dict[pop_name] = torch.mean(binned_attr_history, dim=1)
    
    binned_attr_history_tensor = torch.concatenate(all_pop_attr_history_list, dim=1)
    binned_attr_history_dict['all'] = torch.mean(binned_attr_history_tensor, dim=1)
    return steps, binned_attr_history_dict<|MERGE_RESOLUTION|>--- conflicted
+++ resolved
@@ -290,11 +290,7 @@
     return current_path
 
 
-<<<<<<< HEAD
-def get_MNIST_dataloaders(sub_dataloader_size=None, batch_size=1):
-=======
-def get_MNIST_dataloaders(sub_dataloader_size=1000, classes=None, batch_size=1, data_dir=None):
->>>>>>> d4ed208e
+def get_MNIST_dataloaders(sub_dataloader_size=None, batch_size=1, data_dir=None):
     """
     Load MNIST dataset into custom dataloaders with sample index
     :param sub_dataloader_size:
@@ -306,6 +302,7 @@
     if data_dir is None:
         root_dir = get_project_root()
         data_dir = root_dir + '/EIANN/data/datasets/'
+        
     # Load dataset
     tensor_flatten = torchvision.transforms.Compose([torchvision.transforms.ToTensor(),
                                                      torchvision.transforms.Lambda(torch.flatten)])
