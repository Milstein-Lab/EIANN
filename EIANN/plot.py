--- conflicted
+++ resolved
@@ -723,10 +723,7 @@
     network = population.network
 
     # Sort history (x-axis) by label
-<<<<<<< HEAD
-=======
     # TODO: Why was this torch.stack previously?
->>>>>>> c1cfbe66
     label_history = torch.argmax(network.target_history, dim=1)
     val, idx = torch.sort(label_history)
     sorted_plateaus = population.plateau_history[idx, :]
