import torch
import numpy as np
import matplotlib
import matplotlib.pyplot as plt
import matplotlib.gridspec as gs
from sklearn.decomposition import PCA
import math
from tqdm.autonotebook import tqdm
from copy import copy
from . import utils as utils


def update_plot_defaults():
    plt.rcParams.update({'font.size': 12,
                     'axes.spines.right': False,
                     'axes.spines.top': False,
                     'axes.linewidth':1.2,
                     'xtick.major.size': 6,
                     'xtick.major.width': 1.2,
                     'ytick.major.size': 6,
                     'ytick.major.width': 1.2,
                     'legend.frameon': False,
                     'legend.handletextpad': 0.1,
                     'figure.figsize': [10.0, 3.0],
                     'svg.fonttype': 'none',
                     'text.usetex': False})


# *******************************************************************
# Network summary functions
# *******************************************************************
def plot_simple_EIANN_config_summary(network, num_samples, start_index=None, sorted_output_idx=None, label=None):
    """

    :param network:
    :param num_samples: int
    :param start_index: int
    :parm sorted_output_idx: tensor of int
    :param label: str
    """
    output_layer = list(network)[-1]
    output_pop = next(iter(output_layer))

    if sorted_output_idx is None:
        sorted_output_idx = torch.arange(0, output_pop.size)

    if len(network.sorted_sample_indexes) > 0:
        sorted_sample_indexes = network.sorted_sample_indexes
    else:
        sorted_sample_indexes = torch.arange(0, output_pop.activity_history.shape[0])

    if start_index is None:
        end_index = len(sorted_sample_indexes)
        start_index = end_index - num_samples
    else:
        end_index = start_index + num_samples

    if label is None:
        label_str = ''
    else:
        label_str = '%s ' % label

    max_rows = 1
    cols = len(network.layers) - 1
    for layer in network:
        projection_count = 0
        for population in layer:
            projection_count += len(list(population))
        max_rows = max(max_rows, projection_count)

    fig1, axes = plt.subplots(max_rows, cols, figsize=(3.2*cols, 3.*max_rows))
    for i, layer in enumerate(network):
        if i > 0:
            col = i - 1
            row = 0
            for population in layer:
                for projection in population:
                    if cols == 1:
                        if max_rows == 1:
                            this_axis = axes
                        else:
                            this_axis = axes[row]
                    elif max_rows == 1:
                        this_axis = axes[col]
                    else:
                        this_axis = axes[row, col]
                    if projection.post == output_pop:
                        im = this_axis.imshow(projection.weight.data[sorted_output_idx, :], aspect='auto')
                    elif projection.pre == output_pop:
                        im = this_axis.imshow(projection.weight.data[:, sorted_output_idx], aspect='auto')
                    else:
                        im = this_axis.imshow(projection.weight.data, aspect='auto')
                    fig1.colorbar(im, ax=this_axis)
                    this_axis.set_xlabel('Pre unit ID')
                    this_axis.set_ylabel('Post unit ID')
                    this_axis.set_title('%s.%s <- %s.%s' %
                              (projection.post.layer.name, projection.post.name,
                               projection.pre.layer.name, projection.pre.name))
                    row += 1
            while row < max_rows:
                if cols == 1:
                    this_axis = axes[row]
                else:
                    this_axis = axes[row, col]
                this_axis.set_visible(False)
                row += 1
    fig1.suptitle('%sweights' % label_str)
    fig1.tight_layout()
    fig1.show()

    max_rows = 1
    cols = len(network.layers)
    for layer in network:
        max_rows = max(max_rows, len(layer.populations))

    fig2, axes = plt.subplots(max_rows, cols, figsize=(3.2 * cols, 3. * max_rows))
    for col, layer in enumerate(network):
        for row, population in enumerate(layer):
            if cols == 1:
                if max_rows == 1:
                    this_axis = axes
                else:
                    this_axis = axes[row]
            elif max_rows == 1:
                this_axis = axes[col]
            else:
                this_axis = axes[row, col]
            if population == output_pop:
                im = this_axis.imshow(population.activity_history[sorted_sample_indexes, -1, :][
                                      start_index:end_index, sorted_output_idx].T, aspect='auto')
            else:
                im = this_axis.imshow(population.activity_history[sorted_sample_indexes, -1, :][
                                      start_index:end_index, :].T, aspect='auto')
            fig2.colorbar(im, ax=this_axis)
            this_axis.set_xlabel('Input pattern ID')
            this_axis.set_ylabel('Unit ID')
            this_axis.set_title('%s.%s' % (layer.name, population.name))
        row += 1
        while row < max_rows:
            if cols == 1:
                this_axis = axes[row]
            else:
                this_axis = axes[row, col]
            this_axis.set_visible(False)
            row += 1
    fig2.suptitle('%sactivity' % label_str)
    fig2.tight_layout()
    fig2.show()

    cols = len(network.layers) - 1
    fig3, axes = plt.subplots(max_rows, cols, figsize=(3.2 * cols, 3. * max_rows))
    for i, layer in enumerate(network):
        if i > 0:
            col = i - 1
            for row, population in enumerate(layer):
                if cols == 1:
                    if max_rows == 1:
                        this_axis = axes
                    else:
                        this_axis = axes[row]
                elif max_rows == 1:
                    this_axis = axes[col]
                else:
                    this_axis = axes[row, col]
                for i in range(population.size):
                    this_axis.plot(torch.mean(population.activity_history[start_index:end_index, :, i], axis=0))
                this_axis.set_xlabel('Equilibration time steps')
                this_axis.set_ylabel('Unit ID')
                this_axis.set_title('%s.%s' % (layer.name, population.name))
            row += 1
            while row < max_rows:
                if cols == 1:
                    this_axis = axes[row]
                else:
                    this_axis = axes[row, col]
                this_axis.set_visible(False)
                row += 1
    fig3.suptitle('%sactivity dynamics' % label_str)
    fig3.tight_layout()
    fig3.show()

    print('%spopulation biases:' % label_str)
    for i, layer in enumerate(network):
        if i > 0:
            for population in layer:
                print(layer.name, population.name, population.bias)


def plot_train_loss_history(network):
    """
    Plot loss and accuracy history from training
    :param network:
    """
    # network.loss_history = network.loss_history.cpu()
    fig = plt.figure()
    plt.plot(network.loss_history)
    plt.ylabel('Train loss')
    plt.xlabel('Training steps')
    fig.suptitle('Train loss')
    fig.tight_layout()
    fig.show()


def plot_validate_loss_history(network):
    """
    Assumes network has been trained and a val_loss_history has been stored.
    :param network:
    """
    assert len(network.val_loss_history) > 0, 'Network must contain a stored val_loss_history'
    fig = plt.figure()
    plt.plot(network.val_history_train_steps, network.val_loss_history)
    plt.xlabel('Training steps')
    plt.ylabel('Validation loss')
    fig.suptitle('Validation loss')
    fig.tight_layout()
    fig.show()


def evaluate_test_loss_history(network, test_dataloader, sorted_output_idx=None, store_history=False, plot=False):
    """
    Assumes network has been trained with store_weights=True. Evaluates test_loss at each train step in the
    param_history.
    :param network:
    :param test_dataloader:
    :param sorted_output_idx: tensor of int
    :param store_history: bool
    :param plot: bool
    """
    assert len(test_dataloader)==1, 'Dataloader must have a single large batch'
    assert len(network.param_history) > 0, 'Network must contain a stored param_history'

    idx, test_data, test_target = next(iter(test_dataloader))
    test_data = test_data.to(network.device)
    test_target = test_target.to(network.device)
    test_loss_history = []

    if store_history:
        network.reset_history()

    for state_dict in network.param_history:
        network.load_state_dict(state_dict)
        output = network.forward(test_data, store_history=store_history)
        if sorted_output_idx is not None:
            output = output[:, sorted_output_idx]
        test_loss_history.append(network.criterion(output, test_target).detach())

    network.test_loss_history = torch.stack(test_loss_history).cpu()

    fig = plt.figure()
    plt.plot(network.param_history_train_steps, network.test_loss_history)
    plt.xlabel('Training steps')
    plt.ylabel('Test loss')
    fig.suptitle('Test loss')
    fig.tight_layout()
    fig.show()


def plot_MNIST_examples(network, dataloader):
    """
    Test network performance on one example image from each MNIST class
    :param network:
    :param dataloader:
    """
    fig = plt.figure()
    axes = gs.GridSpec(nrows=1, ncols=10,
                       left=0.05, right=0.98,
                       wspace=0.5, hspace=0.5)

    # Compute accuracy on the test set
    indexes, images, targets = next(iter(dataloader))
    image_dim = int(math.sqrt(images.shape[1]))
    labels = torch.argmax(targets, axis=1)

    for label in range(10):
        ax = fig.add_subplot(axes[0, label])
        idx = torch.where(labels == label)[0][0]
        im = ax.imshow(images[idx].reshape((image_dim, image_dim)), cmap='Greys')
        ax.axis('off')
        output = network.forward(images[idx])
        if labels[idx] == torch.argmax(output):
            color = 'k'
        else:
            color = 'red'
        ax.text(0, 35, f'pred.={torch.argmax(output)}', color=color)
    plt.suptitle('Example images',y=0.7)
    fig.show()


def plot_network_dynamics(network):
    """
    Plots activity dynamics for every population in the network
    """
    rows = len(network.layers)
    cols = np.max([len(layer.populations) for layer in network])

    fig = plt.figure(figsize=(8, 6))
    axes = gs.GridSpec(nrows=rows, ncols=cols,
                       left=0.05, right=0.98,
                       top=0.83, bottom=0.1,
                       wspace=0.3, hspace=0.8)

    for row, layer in enumerate(network):
        for col, population in enumerate(layer):
            ax = fig.add_subplot(axes[row, col])
            # average_activity_dynamics = torch.mean(population.activity_history, dim=0)
            average_activity_dynamics = torch.mean(population.activity_history[-21:], dim=(0,2))
            ax.plot(average_activity_dynamics)
            ax.set_title(f'{population.fullname} dynamics')


def plot_sparsity_history(network):
    rows = len(network.layers)
    cols = np.max([len(layer.populations) for layer in network])

    fig = plt.figure(figsize=(8, 6))
    axes = gs.GridSpec(nrows=rows, ncols=cols,
                       left=0.05, right=0.98,
                       top=0.83, bottom=0.1,
                       wspace=0.3, hspace=0.8)

    for row, layer in enumerate(network):
        for col, population in enumerate(layer):
            if 'Dend' not in population.name:
                ax = fig.add_subplot(axes[row, col])
                sparsity = torch.mean(population.sparsity_history[:,-1,:],dim=1)
                ax.plot(sparsity)
                ax.set_ylim(bottom=0.4,top=1)
                ax.set_title(f'{population.fullname} sparsity during training')


def plot_simple_EIANN_weight_history_diagnostic(network):
    fig, axes = plt.subplots(5, sharex=True)
    axes[0].plot(network.loss_history)
    axes[0].set_title('Loss')
    axes[1].plot(torch.mean(network.Output.E.H1.E.weight_history[:, :, 0], axis=1))
    axes[1].set_title('Output.E.H1.E')
    axes[2].plot(torch.mean(network.H1.E.Output.E.weight_history[:, :, 0], axis=1))
    axes[2].set_title('H1.E.Output.E')
    axes[3].plot(torch.mean(network.H1.E.Input.E.weight_history[:, :, 0], axis=1))
    axes[3].set_title('H1.E.Input.E')
    axes[4].plot(torch.mean(network.H1.E.H1.Dend_I.weight_history[:, :, 0], axis=1))
    axes[4].set_title('H1.E.H1.Dend_I')
    fig.show()


def plot_hidden_weights(weights):
    num_rows = weights.shape[0]
    num_cols = int(num_rows ** 0.5)  # make the number of rows and columns approximately equal

    axes = gs.GridSpec(num_rows, num_cols)
    fig = plt.figure(figsize=(12, 12 * num_rows / num_cols))

    for i, unit_weight_vec in enumerate(weights):
        # Calculate the row and column indices for the current subplot
        row_idx = i // num_cols
        col_idx = i % num_cols

        img_dim = int(unit_weight_vec.shape[0] ** 0.5)
        img = unit_weight_vec.view(img_dim, img_dim)

        # Add a subplot to the figure at the specified row and column
        ax = fig.add_subplot(axes[row_idx, col_idx])
        ax.imshow(img, cmap='gray')
        ax.axis('off')

    fig.tight_layout(pad=0.2)


def plot_receptive_fields(population, dataloader, num_units=None, method='act_maximization'):
    """

    :param population:
    :param dataloader:
    :param num_units:
    :param method:
    :return:
    """
    if method == 'act_weighted_avg':
        receptive_fields = utils.compute_act_weighted_avg(population, dataloader)

    elif method == 'act_maximization':
        receptive_fields = utils.compute_receptive_fields(population, dataloader, num_units=num_units)

    num_rows = receptive_fields.shape[0]
    num_cols = int(num_rows**0.5)  # make the number of rows and columns approximately equal
    if num_cols<5:
        num_cols = 5

    axes = gs.GridSpec(num_rows, num_cols)
    fig = plt.figure(figsize=(10, 10 * num_rows / num_cols))

    for i in range(receptive_fields.shape[0]):
        row_idx = i // num_cols
        col_idx = i % num_cols

        ax = fig.add_subplot(axes[row_idx, col_idx])
        im = ax.imshow(receptive_fields[i].view(28, 28), cmap='gray')
        ax.axis('off')
        # cax = fig.add_axes([ax.get_position().x1 + 0.002, ax.get_position().y0, 0.005, ax.get_position().height])
        # cbar = plt.colorbar(im, cax=cax)
        # cbar.outline.set_visible(False)
        # cbar.ax.tick_params(labelsize=10, pad=0.5, length=0)

    fig.tight_layout(pad=0.2)


def plot_binary_decision_boundary(network, test_dataloader, hard_boundary=False, num_points = 1000):
    assert len(test_dataloader)==1, "Dataloader must have a single large batch"

    # Compute accuracy on test data
    idx, data, target = next(iter(test_dataloader))
    output = network(data)
    prediction = torch.heaviside(output - 0.5, torch.tensor(0.))
    test_accuracy = 100 * torch.sum(prediction == target) / len(target)
    print(f"Test Accuracy {test_accuracy} %")

    # Plot decision boundary (test a grid of X values)
    extension = 2.
    x1 = data[:, 0].numpy()
    x2 = data[:, 1].numpy()
    # x1_extension = (np.max(x1) - np.min(x1)) * extension
    # x2_extension = (np.max(x2) - np.min(x2)) * extension
    x1_extension = 1.5
    x2_extension = 1.5
    x1_range = np.linspace(np.min(x1) - x1_extension, np.max(x1) + x1_extension, num_points)
    x2_range = np.linspace(np.min(x2) - x2_extension, np.max(x2) + x2_extension, num_points)
    x1_mesh, x2_mesh = np.meshgrid(x1_range, x2_range)

    flat_x1_vals = x1_mesh.reshape(1, num_points ** 2)
    flat_x2_vals = x2_mesh.reshape(1, num_points ** 2)
    meshgrid_points = np.concatenate([flat_x1_vals, flat_x2_vals]).T

    meshgrid_points = torch.tensor(meshgrid_points).type(torch.float32)
    outputs = network(meshgrid_points).detach()
    output_grid = outputs.reshape([x1_range.size, x2_range.size]).flipud()

    if hard_boundary:
        output_grid = np.heaviside(output_grid-0.5,0)

    fig, ax = plt.subplots(figsize=(4, 4))
    cmap = matplotlib.colors.LinearSegmentedColormap.from_list("", ["orange", "white", "blue"])
    ax.scatter(data[:, 0], data[:, 1], c=target, edgecolors='w', cmap=cmap)
    im = plt.imshow(output_grid, cmap=cmap, vmin=0, vmax=1, alpha=0.6, interpolation='nearest',
                    extent=[np.min(x1_range), np.max(x1_range), np.min(x2_range), np.max(x2_range)])
    cax = fig.add_axes([ax.get_position().x1 + 0.04, ax.get_position().y0, 0.03, ax.get_position().height])
    cbar = plt.colorbar(im, cax=cax)
    cbar.outline.set_visible(False)
    fig.show()


def plot_batch_accuracy(network, test_dataloader, title=None):
    """
    Compute total accuracy (% correct) on given dataset
    :param network:
    :param test_dataloader:
    :param title: str
    """
    assert len(test_dataloader)==1, 'Dataloader must have a single large batch'

    indexes, data, targets = next(iter(test_dataloader))
    data = data.to(network.device)
    targets = targets.to(network.device)
    labels = torch.argmax(targets, axis=1)
    output = network.forward(data).detach()
    percent_correct = 100 * torch.sum(torch.argmax(output, dim=1) == labels) / (data.shape[0]+0.001)
    percent_correct = torch.round(percent_correct, decimals=2)
    print(f'Batch accuracy = {percent_correct}%')

    # Plot average output for each label class
    num_units = targets.shape[1]
    num_labels = num_units
    avg_output = torch.zeros(num_units, num_labels)
    targets = torch.argmax(targets, dim=1)  # convert from 1-hot vector to int label
    for label in range(num_labels):
        label_idx = torch.where(targets == label)  # find all instances of given label
        avg_output[:, label] = torch.mean(output[label_idx], dim=0)

    fig, ax = plt.subplots()
    im = ax.imshow(avg_output, interpolation='none')
    cbar = plt.colorbar(im)
    ax.set_xticks(range(10))
    ax.set_yticks(range(10))
    ax.set_xlabel('Labels')
    ax.set_ylabel('Output unit')
    if title is not None:
        ax.set_title('Average output activity - %s' % title)
    else:
        ax.set_title('Average output activity')
    fig.show()



# *******************************************************************
# Loss landscape functions
# *******************************************************************
def plot_weight_history_PCs(network):
    """
    Function performs PCA on a given set of weights and
        1. plots the explained variance
        2. the trajectory of the weights in the PC space during the course of learning
        3. the loading scores of the weights

    Parameters
    weight_history: torch tensor, size: [time_steps x total number of weights]

    Returns
    """
    flat_weight_history,_ = get_flat_weight_history(network)

    # Center the data (mean=0, std=1)
    w_mean = torch.mean(flat_weight_history, axis=0)
    w_std = torch.std(flat_weight_history, axis=0)
    flat_weight_history = (flat_weight_history - w_mean) / (w_std + 1e-10) # add epsilon to avoid NaNs

    pca = PCA(n_components=5)
    pca.fit(flat_weight_history)
    weights_pca_space = pca.transform(flat_weight_history)

    # Plot explained variance
    fig, ax = plt.subplots(1, 3)
    explained_variance = pca.explained_variance_ratio_
    percent_exp_var = np.round(explained_variance * 100, decimals=2)
    labels = ['PC' + str(x) for x in range(1, len(percent_exp_var) + 1)]
    ax[0].bar(x=range(1, len(percent_exp_var) + 1), height=percent_exp_var, tick_label=labels)
    ax[0].set_ylabel('Percentage of variance explained')
    ax[0].set_xlabel('Principal Component')
    ax[0].set_title('Scree Plot')

    # Plot weights in PC space
    PC1 = weights_pca_space[:, 0]
    PC2 = weights_pca_space[:, 1]
    ax[1].scatter(PC1, PC2)
    ax[1].scatter(PC1[0], PC2[0], color='blue', label='before training')
    ax[1].scatter(PC1[-1], PC2[-1], color='red', label='after training')
    ax[1].set_xlabel(f'PC1 - {percent_exp_var[0]}%')
    ax[1].set_ylabel(f'PC2 - {percent_exp_var[1]}%')
    ax[1].legend()

    # Plot loading scores for PC1 to determine which/how many weights are important for variance along PC1
    sorted_loadings = -np.sort(-np.abs(pca.components_[0]))  # Loadings sorted in descending order of abs magnitude
    sorted_idx = np.argsort(-np.abs(pca.components_[0]))

    most_important_weights_flat = sorted_idx[0:10]  #
    most_important_weights_idx = []  # index of important weights in original weight matrix

    ax[2].plot(sorted_loadings)
    ax[2].set_xlabel('sorted weights')
    ax[2].set_ylabel('Loading \n(alignment with weight)')
    ax[2].set_title('PC1 weight components')

    plt.tight_layout()
    # fig.show()


def plot_param_history_PCs(flat_param_history):
    """
    Function performs PCA on a given set of parameters (drawn from the network state_dict()) and
        1. plots the explained variance
        2. the trajectory of the weights in the PC space during the course of learning
        3. the loading scores of the weights

    Parameters
    flat_param_history: torch tensor, size: [time_steps x total number of parameters]

    Returns
    """
    # Center the data (mean=0, std=1)
    p_mean = torch.mean(flat_param_history, axis=0)
    p_std = torch.std(flat_param_history, axis=0)
    flat_param_history = (flat_param_history - p_mean) / (p_std + 1e-10)  # add epsilon to avoid NaNs

    pca = PCA(n_components=5)
    pca.fit(flat_param_history)
    params_pca_space = pca.transform(flat_param_history)

    # Plot explained variance
    fig, ax = plt.subplots(1, 3)
    explained_variance = pca.explained_variance_ratio_
    percent_exp_var = np.round(explained_variance * 100, decimals=2)
    labels = ['PC' + str(x) for x in range(1, len(percent_exp_var) + 1)]
    ax[0].bar(x=range(1, len(percent_exp_var) + 1), height=percent_exp_var, tick_label=labels)
    ax[0].set_ylabel('Percentage of variance explained')
    ax[0].set_xlabel('Principal Component')
    ax[0].set_title('Scree Plot')

    # Plot weights in PC space
    PC1 = params_pca_space[:, 0]
    PC2 = params_pca_space[:, 1]
    ax[1].scatter(PC1, PC2)
    ax[1].scatter(PC1[0], PC2[0], color='blue', label='before training')
    ax[1].scatter(PC1[-1], PC2[-1], color='red', label='after training')
    ax[1].set_xlabel(f'PC1 - {percent_exp_var[0]}%')
    ax[1].set_ylabel(f'PC2 - {percent_exp_var[1]}%')
    ax[1].legend()

    # Plot loading scores for PC1 to determine which/how many weights are important for variance along PC1
    sorted_loadings1 = -np.sort(-np.abs(pca.components_[0]))  # Loadings sorted in descending order of abs magnitude
    sorted_idx = np.argsort(-np.abs(pca.components_[0]))

    most_important_weights_flat = sorted_idx[0:10]  #
    most_important_weights_idx = []  # index of important weights in original weight matrix

    ax[2].plot(sorted_loadings1)
    ax[2].set_xlabel('sorted weights')
    ax[2].set_ylabel('Loading \n(alignment with weight)')
    ax[2].set_title('PC1 weight components')

    plt.tight_layout()

    return fig, sorted_loadings1


def get_flat_param_history(param_history):
    """
    Flattens all parameters (weights, biases, and other registered paramters)
    into a single vector for every point in the training history

    :param: network: EIANN network
    :return: matrix of flattened parameter vectors for every point in the training hisotry
    :return: list containing tuples of (num weights, weight matrix shape)
    """

    flat_param_history = []
    param_metadata = {}

    for i, state_dict in enumerate(param_history):
        param_vector = []
        for name, param in state_dict.items():
            param_vector.append(param.flatten())
            if i == 0:
                param_metadata[name] = (param.numel(), param.shape)
        flat_param_history.append(torch.cat(param_vector))
    flat_param_history = torch.stack(flat_param_history)

    return flat_param_history, param_metadata


def get_flat_weight_history(network):
    """
    Flattens all weights into a single vector for every point in the training history

    :param: network: EIANN network with weights stored as Projection attributes
    :return: tuple: matrix of flattened weight vectors for every point in the training hisotry
                    list containing tuples of (num weights, weight matrix shape)
    """
    flat_weight_history = []
    weight_sizes = []
    for layer in network:
        for population in layer:
            for projection in population:
                W_hist = projection.weight_history
                flat_weight_history.append(W_hist.flatten(1))
                weight_sizes.append([W_hist[0].numel(), W_hist[0].shape])

    flat_weight_history = torch.cat(flat_weight_history,dim=1)

    return flat_weight_history, weight_sizes


def flatten_weights(network):
    """
    Flattens all weights into a single vector.

    :param: network: EIANN_archive network with weights stored as Projection attributes
    :return: flattened weight vector (containing all network weights)
    :return: list containing tuples of (num weights, weight matrix shape)
    """

    flat_weights_ls = []
    weight_sizes = []

    for layer in network:
        for population in layer:
            for projection in population:
                W = projection.weight.detach()
                flat_weights_ls.append(W.flatten())
                weight_sizes.append([W.numel(), W.shape])

    flat_weights = torch.cat(flat_weights_ls)

    return flat_weights, weight_sizes


def unflatten_weights(flat_weights, weight_sizes):
    """
    Convert flat weight vector to list of tensors (with correct dimensions)

    :param: flat_weights: flat vector of weights
    :param: weight_sizes: list containing tuples of (num weights, weight matrix shape)
    :return: list containing reshaped weight matrices
    """
    weight_mat_ls = []
    idx_start = 0
    for length, shape in weight_sizes:
        w = flat_weights[idx_start:idx_start + length]
        weight_mat_ls.append(w.reshape(shape).type(torch.float32))
        idx_start += length

    return weight_mat_ls


def unflatten_params(flat_params, param_metadata):
    """
    Convert flat vector of parameters to list of tensors (with correct dimensions)

    :param: flat_params: flat vector of parameters
    :param: param_metadata: list containing tuples of (num params, param dimensions)
    :return: list containing reshaped param matrices
    """
    state_dict = {}
    idx_start = 0
    for param_name in param_metadata:
        length, shape = param_metadata[param_name]
        p = flat_params[idx_start:idx_start + length]
        state_dict[param_name] = p.reshape(shape).type(torch.float32)
        idx_start += length

    return state_dict


def compute_loss(network, state_dict, test_dataloader):
    """
    Calculate the loss for the network given a specified set of parameters and test dataset

    :param: network: EIANN_archive network
    :param: state_dict: network state dict containing desired parameters to test
    :param: test_dataloader: dataloader with (data,target) to use for computing loss.
    :return: loss
    """
    # Insert weight matrices into network
    network.load_state_dict(state_dict)

    # Compute loss on dataset
    loss = 0
    for batch in test_dataloader:
        idx, batch_data, batch_target = batch
        output = network.forward(batch_data).detach()
        loss += network.criterion(output, batch_target)
    loss /= len(test_dataloader)

    return loss


def plot_loss_landscape(test_dataloader, network1, network2=None, num_points=20, extension=0.2, vmax=1.2, plot_line_loss=False):
    """
    :param test_dataloader:
    :param network1:
    :param network2:

    :return:
    """
    flat_param_history, param_metadata = get_flat_param_history(network1.param_history)
    history_len1 = flat_param_history.shape[0]

    if network2 is not None:
        flat_param_history2, param_metadata2 = get_flat_param_history(network2.param_history)
        flat_param_history = torch.cat([flat_param_history, flat_param_history2])

        assert param_metadata == param_metadata2, "Network architecture must match"

    # Center the data (mean=0, std=1)
    p_mean = torch.mean(flat_param_history, axis=0)
    p_std = torch.std(flat_param_history, axis=0)
    centered_param_history = (flat_param_history - p_mean) / (p_std + 1e-10)  # add epsilon to avoid NaNs

    # Get weights in gridplane defined by PC dimensions
    pca = PCA(n_components=2)
    pca.fit(centered_param_history)
    param_hist_pca_space = pca.transform(centered_param_history)

    explained_variance = pca.explained_variance_ratio_
    percent_exp_var = np.round(explained_variance * 100, decimals=2)

    PC1 = param_hist_pca_space[:, 0]
    PC2 = param_hist_pca_space[:, 1]
    PC1_extension = (np.max(PC1) - np.min(PC1)) * extension
    PC2_extension = (np.max(PC2) - np.min(PC2)) * extension
    PC1_range = np.linspace(np.min(PC1) - PC1_extension, np.max(PC1) + PC1_extension, num_points)
    PC2_range = np.linspace(np.min(PC2) - PC2_extension, np.max(PC2) + PC2_extension, num_points)
    PC1_mesh, PC2_mesh = np.meshgrid(PC1_range, PC2_range)

    # Convert PC coordinates into full weight vectors
    flat_PC1_vals = PC1_mesh.reshape(1, num_points ** 2)
    flat_PC2_vals = PC2_mesh.reshape(1, num_points ** 2)
    meshgrid_points = np.concatenate([flat_PC1_vals, flat_PC2_vals]).T

    gridpoints_paramspace = pca.inverse_transform(meshgrid_points)
    gridpoints_paramspace = torch.tensor(gridpoints_paramspace) * p_std + p_mean

    # Compute loss for points in grid
    test_network = copy(network1)  # create copy to avoid modifying original networks
    losses = torch.zeros(num_points ** 2)
    for i, gridpoint_flat in enumerate(tqdm(gridpoints_paramspace)):
        state_dict = unflatten_params(gridpoint_flat, param_metadata)
        losses[i] = compute_loss(test_network, state_dict, test_dataloader)
    loss_grid = losses.reshape([PC1_range.size, PC2_range.size])

    plot_loss_surface(loss_grid, PC1_mesh, PC2_mesh)

    if network2 is not None:
        PC1_network1 = PC1[0:history_len1]
        PC2_network1 = PC2[0:history_len1]

        PC1_network2 = PC1[history_len1:]
        PC2_network2 = PC2[history_len1:]

    if plot_line_loss:
        # Compute loss for points in weight history
        loss_history = torch.zeros(flat_weight_history.shape[0])
        for i, flat_params in enumerate(tqdm(flat_param_history)):
            state_dict = unflatten_params(flat_params, param_metadata)
            loss_history[i] = compute_loss(network, state_dict, test_dataloader)

        # Plot loss heatmap
        vmax = torch.max(torch.cat([loss_history, loss_grid.flatten()]))
        vmin = torch.min(torch.cat([loss_history, loss_grid.flatten()]))

        fig = plt.figure()
        im = plt.imshow(loss_grid, cmap='Reds', vmax=vmax, vmin=vmin,
                        extent=[np.min(PC1_range), np.max(PC1_range),
                                np.max(PC2_range), np.min(PC2_range)])
        plt.colorbar(im)
        plt.scatter(PC1, PC2, c=loss_history, cmap='Reds', edgecolors='k', linewidths=0., vmax=vmax, vmin=vmin)
        plt.xlabel('PC1')
        plt.ylabel('PC2')
    else:
        fig = plt.figure()

        if network2 is not None:
            vmax_net = vmax*torch.max(torch.cat([network1.test_loss_history, network2.test_loss_history]))
        else:
            vmax_net = vmax*torch.max(network1.test_loss_history)
        vmax_grid = torch.max(loss_grid)
        vmax = torch.min(vmax_grid,vmax_net)

        im = plt.imshow(loss_grid, cmap='Reds', vmax=vmax,
                        extent=[np.min(PC1_range), np.max(PC1_range),
                                np.max(PC2_range), np.min(PC2_range)])

        plt.colorbar(im)
        plt.scatter(PC1, PC2, s=0.1, color='k')

        if network2 is not None:
            plt.scatter(PC1_network1[0], PC2_network1[0], s=80, color='b', edgecolor='k', label='Start')
            plt.scatter(PC1_network2[0], PC2_network2[0], s=80, color='b', edgecolor='k')

            if not hasattr(network1, 'name'):
                network1.name = '1'
            if not hasattr(network2, 'name'):
                network2.name = '2'
            plt.scatter(PC1_network1[-1], PC2_network1[-1], s=80, color='orange', edgecolor='k',
                        label=f'End {network1.name}')
            plt.scatter(PC1_network2[-1], PC2_network2[-1], s=80, color='cyan', edgecolor='k',
                        label=f'End {network2.name}')
        else:
            plt.scatter(PC1[0], PC2[0], s=80, color='b', edgecolor='k', label='Start')
            plt.scatter(PC1[-1], PC2[-1], s=80, color='orange', edgecolor='k', label='End')
        plt.legend()
        plt.xlabel(f'PC1 \n({percent_exp_var[0]}% var. explained)')
        plt.ylabel(f'PC2 \n({percent_exp_var[1]}% var. explained)')

    return fig


def plot_loss_landscape_multiple(test_network, param_history_dict, test_dataloader, networksnum_points=20, extension=0.2):
    flat_param_history_all = []

    for network_name in param_history_dict:
        for i in param_history_dict[network_name]:
            flat_param_history, param_metadata = get_flat_param_history(param_history_dict[network_name][i])
            flat_param_history_all.append(flat_param_history)
    flat_param_history_all = torch.cat(flat_param_history_all)

    history_len = flat_param_history.shape[0]
    num_networks = ut.count_dict_elements(param_history_dict)
    flat_param_history = flat_param_history_all


    # Center the data (mean=0, std=1)
    p_mean = torch.mean(flat_param_history, axis=0)
    p_std = torch.std(flat_param_history, axis=0)
    centered_param_history = (flat_param_history - p_mean) / (p_std + 1e-10)  # add epsilon to avoid NaNs


    # Get weights in gridplane defined by PC dimensions
    pca = PCA(n_components=2)
    pca.fit(centered_param_history)
    param_hist_pca_space = pca.transform(centered_param_history)

    PC1 = param_hist_pca_space[:, 0]
    PC2 = param_hist_pca_space[:, 1]
    PC1_extension = (np.max(PC1) - np.min(PC1)) * extension
    PC2_extension = (np.max(PC2) - np.min(PC2)) * extension
    PC1_range = np.linspace(np.min(PC1) - PC1_extension, np.max(PC1) + PC1_extension, num_points)
    PC2_range = np.linspace(np.min(PC2) - PC2_extension, np.max(PC2) + PC2_extension, num_points)
    PC1_mesh, PC2_mesh = np.meshgrid(PC1_range, PC2_range)


    # Convert PC coordinates into full weight vectors
    flat_PC1_vals = PC1_mesh.reshape(1, num_points ** 2)
    flat_PC2_vals = PC2_mesh.reshape(1, num_points ** 2)
    meshgrid_points = np.concatenate([flat_PC1_vals, flat_PC2_vals]).T

    gridpoints_paramspace = pca.inverse_transform(meshgrid_points)
    gridpoints_paramspace = torch.tensor(gridpoints_paramspace) * p_std + p_mean


    # Compute loss for points in grid
    test_network = copy(test_network)  # create copy to avoid modifying original networks
    losses = torch.zeros(num_points ** 2)
    for i, gridpoint_flat in enumerate(tqdm(gridpoints_paramspace)):
        state_dict = unflatten_params(gridpoint_flat, param_metadata)
        losses[i] = compute_loss(test_network, state_dict, test_dataloader)
    loss_grid = losses.reshape([PC1_range.size, PC2_range.size])

    plot_loss_surface(loss_grid, PC1_mesh, PC2_mesh)

    lines_PC1 = []
    lines_PC2 = []
    for i in range(0, len(PC1), history_len):
        lines_PC1.append(PC1[i:i + history_len])
        lines_PC2.append(PC2[i:i + history_len])

    fig = plt.figure()
    im = plt.imshow(loss_grid, cmap='Reds',
                    extent=[np.min(PC1_range), np.max(PC1_range),
                            np.max(PC2_range), np.min(PC2_range)])
    plt.colorbar(im)

    plt.scatter(PC1, PC2, s=0.1, color='k')

    # plt.scatter(PC1_network1[0], PC2_network1[0], s=80, color='b', edgecolor='k', label='Start')
    # plt.scatter(PC1_network2[0], PC2_network2[0], s=80, color='b', edgecolor='k')

    # plt.scatter(PC1_network1[-1], PC2_network1[-1], s=80, color='orange', edgecolor='k',
    #             label=f'End {network1.name}')
    # plt.scatter(PC1_network2[-1], PC2_network2[-1], s=80, color='cyan', edgecolor='k',
    #             label=f'End {network2.name}')

    plt.legend()
    plt.xlabel('PC1')
    plt.ylabel('PC2')


def plot_loss_surface(loss_grid, PC1_mesh, PC2_mesh):
    """
    Function plots loss surface from the grid based on PCs

    Parameters
    loss_grid: torch tensor, size: [num_points x num_points]
        values of loss for the given model at a given set of weights
    PC1_mesh: torch tensor, size: [1 x num_points(specified in get_loss_landscape] (?)
    PC2_mesh: torch tensor, size: [1 x num_points(specified in get_loss_landscape]
    """
    fig = plt.figure(figsize=(8, 5))
    ax = fig.add_subplot(projection='3d')

    ax.plot_surface(PC1_mesh, PC2_mesh, loss_grid.numpy(), cmap='terrain', alpha=0.9)

    ax.view_init(elev=30, azim=-50)
    ax.set_xlabel(r'PC1', labelpad=9)
    ax.set_ylabel(r'PC2', labelpad=10)
    ax.set_zlabel(r'Loss', labelpad=25)
    ax.tick_params(axis='x', pad=0)
    ax.tick_params(axis='y', pad=0)
    ax.tick_params(axis='z', pad=10)

    plt.tight_layout()
    # fig.show()
<<<<<<< HEAD


def plot_binary_decision_boundary(network, test_dataloader, hard_boundary=False, num_points = 1000):
    assert len(test_dataloader)==1, "Dataloader must have a single large batch"

    # Compute accuracy on test data
    idx, data, target = next(iter(test_dataloader))
    output = network(data)
    prediction = torch.heaviside(output - 0.5, torch.tensor(0.))
    test_accuracy = 100 * torch.sum(prediction == target) / len(target)
    print(f"Test Accuracy {test_accuracy} %")

    # Plot decision boundary (test a grid of X values)
    extension = 2.
    x1 = data[:, 0].numpy()
    x2 = data[:, 1].numpy()
    # x1_extension = (np.max(x1) - np.min(x1)) * extension
    # x2_extension = (np.max(x2) - np.min(x2)) * extension
    x1_extension = 1.5
    x2_extension = 1.5
    x1_range = np.linspace(np.min(x1) - x1_extension, np.max(x1) + x1_extension, num_points)
    x2_range = np.linspace(np.min(x2) - x2_extension, np.max(x2) + x2_extension, num_points)
    x1_mesh, x2_mesh = np.meshgrid(x1_range, x2_range)

    flat_x1_vals = x1_mesh.reshape(1, num_points ** 2)
    flat_x2_vals = x2_mesh.reshape(1, num_points ** 2)
    meshgrid_points = np.concatenate([flat_x1_vals, flat_x2_vals]).T

    meshgrid_points = torch.tensor(meshgrid_points).type(torch.float32)
    outputs = network(meshgrid_points).detach()
    output_grid = outputs.reshape([x1_range.size, x2_range.size]).flipud()

    if hard_boundary:
        output_grid = np.heaviside(output_grid-0.5,0)

    fig, ax = plt.subplots(figsize=(4, 4))
    cmap = matplotlib.colors.LinearSegmentedColormap.from_list("", ["orange", "white", "blue"])
    ax.scatter(data[:, 0], data[:, 1], c=target, edgecolors='w', cmap=cmap)
    im = plt.imshow(output_grid, cmap=cmap, vmin=0, vmax=1, alpha=0.6, interpolation='nearest',
                    extent=[np.min(x1_range), np.max(x1_range), np.min(x2_range), np.max(x2_range)])
    cax = fig.add_axes([ax.get_position().x1 + 0.04, ax.get_position().y0, 0.03, ax.get_position().height])
    cbar = plt.colorbar(im, cax=cax)
    cbar.outline.set_visible(False)
    fig.show()


def plot_batch_accuracy(network, test_dataloader, sorted_output_idx=None, title=None):
    """
    Compute total accuracy (% correct) on given dataset
    :param network:
    :param test_dataloader:
    :param sorted_output_idx: tensor of int
    :param title: str
    """
    assert len(test_dataloader)==1, 'Dataloader must have a single large batch'

    indexes, data, targets = next(iter(test_dataloader))
    data = data.to(network.device)
    targets = targets.to(network.device)
    labels = torch.argmax(targets, axis=1)  # convert from 1-hot vector to int label
    output = network.forward(data).detach()
    if sorted_output_idx is not None:
        output = output[:, sorted_output_idx]
    percent_correct = 100 * torch.sum(torch.argmax(output, dim=1) == labels) / data.shape[0]
    percent_correct = torch.round(percent_correct, decimals=2)
    print(f'Batch accuracy = {percent_correct}%')

    # Plot average output for each label class
    num_units = targets.shape[1]
    num_labels = num_units
    avg_output = torch.zeros(num_units, num_labels)
    for label in range(num_labels):
        label_idx = torch.where(labels == label)  # find all instances of given label
        avg_output[:, label] = torch.mean(output[label_idx], dim=0)

    fig, ax = plt.subplots()
    im = ax.imshow(avg_output, interpolation='none')
    cbar = plt.colorbar(im)
    ax.set_xticks(range(num_labels))
    ax.set_yticks(range(num_units))
    ax.set_xlabel('Labels')
    ax.set_ylabel('Output unit')
    if title is not None:
        ax.set_title('Average output activity - %s' % title)
    else:
        ax.set_title('Average output activity')
    fig.show()
=======
>>>>>>> 3b4614f3
<|MERGE_RESOLUTION|>--- conflicted
+++ resolved
@@ -448,11 +448,12 @@
     fig.show()
 
 
-def plot_batch_accuracy(network, test_dataloader, title=None):
+def plot_batch_accuracy(network, test_dataloader, sorted_output_idx=None, title=None):
     """
     Compute total accuracy (% correct) on given dataset
     :param network:
     :param test_dataloader:
+    :param sorted_output_idx: tensor of int
     :param title: str
     """
     assert len(test_dataloader)==1, 'Dataloader must have a single large batch'
@@ -460,9 +461,11 @@
     indexes, data, targets = next(iter(test_dataloader))
     data = data.to(network.device)
     targets = targets.to(network.device)
-    labels = torch.argmax(targets, axis=1)
+    labels = torch.argmax(targets, axis=1)  # convert from 1-hot vector to int label
     output = network.forward(data).detach()
-    percent_correct = 100 * torch.sum(torch.argmax(output, dim=1) == labels) / (data.shape[0]+0.001)
+    if sorted_output_idx is not None:
+        output = output[:, sorted_output_idx]
+    percent_correct = 100 * torch.sum(torch.argmax(output, dim=1) == labels) / data.shape[0]
     percent_correct = torch.round(percent_correct, decimals=2)
     print(f'Batch accuracy = {percent_correct}%')
 
@@ -470,16 +473,15 @@
     num_units = targets.shape[1]
     num_labels = num_units
     avg_output = torch.zeros(num_units, num_labels)
-    targets = torch.argmax(targets, dim=1)  # convert from 1-hot vector to int label
     for label in range(num_labels):
-        label_idx = torch.where(targets == label)  # find all instances of given label
+        label_idx = torch.where(labels == label)  # find all instances of given label
         avg_output[:, label] = torch.mean(output[label_idx], dim=0)
 
     fig, ax = plt.subplots()
     im = ax.imshow(avg_output, interpolation='none')
     cbar = plt.colorbar(im)
-    ax.set_xticks(range(10))
-    ax.set_yticks(range(10))
+    ax.set_xticks(range(num_labels))
+    ax.set_yticks(range(num_units))
     ax.set_xlabel('Labels')
     ax.set_ylabel('Output unit')
     if title is not None:
@@ -967,93 +969,3 @@
 
     plt.tight_layout()
     # fig.show()
-<<<<<<< HEAD
-
-
-def plot_binary_decision_boundary(network, test_dataloader, hard_boundary=False, num_points = 1000):
-    assert len(test_dataloader)==1, "Dataloader must have a single large batch"
-
-    # Compute accuracy on test data
-    idx, data, target = next(iter(test_dataloader))
-    output = network(data)
-    prediction = torch.heaviside(output - 0.5, torch.tensor(0.))
-    test_accuracy = 100 * torch.sum(prediction == target) / len(target)
-    print(f"Test Accuracy {test_accuracy} %")
-
-    # Plot decision boundary (test a grid of X values)
-    extension = 2.
-    x1 = data[:, 0].numpy()
-    x2 = data[:, 1].numpy()
-    # x1_extension = (np.max(x1) - np.min(x1)) * extension
-    # x2_extension = (np.max(x2) - np.min(x2)) * extension
-    x1_extension = 1.5
-    x2_extension = 1.5
-    x1_range = np.linspace(np.min(x1) - x1_extension, np.max(x1) + x1_extension, num_points)
-    x2_range = np.linspace(np.min(x2) - x2_extension, np.max(x2) + x2_extension, num_points)
-    x1_mesh, x2_mesh = np.meshgrid(x1_range, x2_range)
-
-    flat_x1_vals = x1_mesh.reshape(1, num_points ** 2)
-    flat_x2_vals = x2_mesh.reshape(1, num_points ** 2)
-    meshgrid_points = np.concatenate([flat_x1_vals, flat_x2_vals]).T
-
-    meshgrid_points = torch.tensor(meshgrid_points).type(torch.float32)
-    outputs = network(meshgrid_points).detach()
-    output_grid = outputs.reshape([x1_range.size, x2_range.size]).flipud()
-
-    if hard_boundary:
-        output_grid = np.heaviside(output_grid-0.5,0)
-
-    fig, ax = plt.subplots(figsize=(4, 4))
-    cmap = matplotlib.colors.LinearSegmentedColormap.from_list("", ["orange", "white", "blue"])
-    ax.scatter(data[:, 0], data[:, 1], c=target, edgecolors='w', cmap=cmap)
-    im = plt.imshow(output_grid, cmap=cmap, vmin=0, vmax=1, alpha=0.6, interpolation='nearest',
-                    extent=[np.min(x1_range), np.max(x1_range), np.min(x2_range), np.max(x2_range)])
-    cax = fig.add_axes([ax.get_position().x1 + 0.04, ax.get_position().y0, 0.03, ax.get_position().height])
-    cbar = plt.colorbar(im, cax=cax)
-    cbar.outline.set_visible(False)
-    fig.show()
-
-
-def plot_batch_accuracy(network, test_dataloader, sorted_output_idx=None, title=None):
-    """
-    Compute total accuracy (% correct) on given dataset
-    :param network:
-    :param test_dataloader:
-    :param sorted_output_idx: tensor of int
-    :param title: str
-    """
-    assert len(test_dataloader)==1, 'Dataloader must have a single large batch'
-
-    indexes, data, targets = next(iter(test_dataloader))
-    data = data.to(network.device)
-    targets = targets.to(network.device)
-    labels = torch.argmax(targets, axis=1)  # convert from 1-hot vector to int label
-    output = network.forward(data).detach()
-    if sorted_output_idx is not None:
-        output = output[:, sorted_output_idx]
-    percent_correct = 100 * torch.sum(torch.argmax(output, dim=1) == labels) / data.shape[0]
-    percent_correct = torch.round(percent_correct, decimals=2)
-    print(f'Batch accuracy = {percent_correct}%')
-
-    # Plot average output for each label class
-    num_units = targets.shape[1]
-    num_labels = num_units
-    avg_output = torch.zeros(num_units, num_labels)
-    for label in range(num_labels):
-        label_idx = torch.where(labels == label)  # find all instances of given label
-        avg_output[:, label] = torch.mean(output[label_idx], dim=0)
-
-    fig, ax = plt.subplots()
-    im = ax.imshow(avg_output, interpolation='none')
-    cbar = plt.colorbar(im)
-    ax.set_xticks(range(num_labels))
-    ax.set_yticks(range(num_units))
-    ax.set_xlabel('Labels')
-    ax.set_ylabel('Output unit')
-    if title is not None:
-        ax.set_title('Average output activity - %s' % title)
-    else:
-        ax.set_title('Average output activity')
-    fig.show()
-=======
->>>>>>> 3b4614f3
