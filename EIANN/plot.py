import torch
import numpy as np
import math
import itertools

import matplotlib
import matplotlib.pyplot as plt
import matplotlib.gridspec as gs

from sklearn.metrics.pairwise import cosine_similarity
from sklearn.decomposition import PCA
from skimage import metrics
import scipy.stats as stats
import h5py
import os

from tqdm.autonotebook import tqdm
from copy import copy

import EIANN.utils as ut


def update_plot_defaults():
    plt.rcParams.update({'font.size': 12,
                     'axes.spines.right': False,
                     'axes.spines.top': False,
                     'axes.linewidth':1.2,
                     'xtick.major.size': 6,
                     'xtick.major.width': 1.2,
                     'ytick.major.size': 6,
                     'ytick.major.width': 1.2,
                     'legend.frameon': False,
                     'legend.handletextpad': 0.1,
                     'figure.figsize': [10.0, 3.0],
                     'svg.fonttype': 'none',
                     'text.usetex': False})


def clean_axes(axes, left=True, right=False):
    """
    Remove top and right axes from pyplot axes object.
    :param axes: list of pyplot.Axes
    :param top: bool
    :param left: bool
    :param right: bool
    """
    if not type(axes) in [np.ndarray, list]:
        axes = [axes]
    elif type(axes) == np.ndarray:
        axes = axes.flatten()
    for axis in axes:
        axis.tick_params(direction='out')
        axis.spines['top'].set_visible(False)
        if not right:
            axis.spines['right'].set_visible(False)
        if not left:
            axis.spines['left'].set_visible(False)
        axis.get_xaxis().tick_bottom()
        axis.get_yaxis().tick_left()


# *******************************************************************
# Network summary functions
# *******************************************************************
def plot_EIANN_1_hidden_autoenc_config_summary(network, test_dataloader, sorted_output_idx=None, title=None):
    """

    :param network:
    :param test_dataloader:
    :param sorted_output_idx: tensor of int
    :param title: str
    """
    assert len(test_dataloader) == 1, 'Dataloader must have a single large batch'

    network.test(test_dataloader, store_dynamics=True, status_bar=True)

    if title is None:
        title_str = ''
    else:
        title_str = '%s ' % title

    max_rows = 1
    cols = len(network.layers) - 1
    for layer in network:
        projection_count = 0
        for population in layer:
            projection_count += len(list(population))
        max_rows = max(max_rows, projection_count)

    fig1, axes = plt.subplots(max_rows, cols, figsize=(3.2*cols, 3.*max_rows))
    if max_rows == 1:
        if cols == 1:
            axes = [[axes]]
        else:
            axes = [axes]
    elif cols == 1:
        axes = [[axis] for axis in axes]
    for i, layer in enumerate(network):
        if i > 0:
            col = i - 1
            row = 0
            for population in layer:
                for projection in population:
                    this_axis = axes[row][col]
                    if projection.post is network.output_pop:
                        if sorted_output_idx is not None:
                            im = this_axis.imshow(projection.weight.data[sorted_output_idx, :], aspect='auto',
                                                  interpolation='none')
                        else:
                            im = this_axis.imshow(projection.weight.data, aspect='auto', interpolation='none')
                    elif projection.pre is network.output_pop:
                        if sorted_output_idx is not None:
                            im = this_axis.imshow(projection.weight.data[:, sorted_output_idx], aspect='auto',
                                                  interpolation='none')
                        else:
                            im = this_axis.imshow(projection.weight.data, aspect='auto', interpolation='none')
                    else:
                        im = this_axis.imshow(projection.weight.data, aspect='auto', interpolation='none')
                    fig1.colorbar(im, ax=this_axis)
                    this_axis.set_xlabel('Pre unit ID')
                    this_axis.set_ylabel('Post unit ID')
                    this_axis.set_title('%s.%s <- %s.%s' %
                              (projection.post.layer.name, projection.post.name,
                               projection.pre.layer.name, projection.pre.name))
                    row += 1
            while row < max_rows:
                this_axis = axes[row, col]
                this_axis.set_visible(False)
                row += 1
    fig1.suptitle('%sweights' % title_str)
    fig1.tight_layout()
    fig1.show()

    max_rows = 1
    cols = len(network.layers)
    for layer in network:
        max_rows = max(max_rows, len(layer.populations))

    fig2, axes = plt.subplots(max_rows, cols, figsize=(3.2 * cols, 3. * max_rows))
    if max_rows == 1:
        axes = [axes]
    for col, layer in enumerate(network):
        for row, population in enumerate(layer):
            this_axis = axes[row][col]
            if population is network.output_pop and sorted_output_idx is not None:
                im = this_axis.imshow(population.activity[:, sorted_output_idx].T, aspect='auto', interpolation='none')
            else:
                im = this_axis.imshow(population.activity.T, aspect='auto', interpolation='none')
            fig2.colorbar(im, ax=this_axis)
            this_axis.set_xlabel('Input pattern ID')
            this_axis.set_ylabel('Unit ID')
            this_axis.set_title('%s.%s' % (layer.name, population.name))
        row += 1
        while row < max_rows:
            this_axis = axes[row][col]
            this_axis.set_visible(False)
            row += 1
    fig2.suptitle('%sactivity' % title_str)
    fig2.tight_layout()
    fig2.show()

    cols = len(network.layers) - 1
    fig3, axes = plt.subplots(max_rows, cols, figsize=(3.2 * cols, 3. * max_rows))
    if max_rows == 1:
        if cols == 1:
            axes = [[axes]]
        else:
            axes = [axes]
    elif cols == 1:
        axes = [[axis] for axis in axes]
    for i, layer in enumerate(network):
        if i > 0:
            col = i - 1
            for row, population in enumerate(layer):
                this_axis = axes[row][col]
                av_activity_dynamics = torch.mean(torch.stack(population.forward_steps_activity), dim=1)
                for i in range(population.size):
                    this_axis.plot(av_activity_dynamics[:,i])
                this_axis.set_xlabel('Equilibration time steps')
                this_axis.set_ylabel('Activity')
                this_axis.set_title('%s.%s' % (layer.name, population.name))
            row += 1
            while row < max_rows:
                this_axis = axes[row][col]
                this_axis.set_visible(False)
                row += 1
    fig3.suptitle('%sactivity dynamics' % title_str)
    fig3.tight_layout()
    fig3.show()


def plot_train_loss_history(network, title=None):
    """
    Plot loss and accuracy history from training
    :param network:
    :param title: str
    """
    # network.loss_history = network.loss_history.cpu()
    if title is None:
        title_str = ''
    else:
        title_str = ': %s' % str(title)
    fig = plt.figure()
    plt.plot(network.loss_history)
    plt.ylabel('Train loss')
    plt.xlabel('Training steps')
    fig.suptitle('Train loss%s' % title_str)
    fig.tight_layout()
    fig.show()


def plot_validate_loss_history(network, title=None):
    """
    Assumes network has been trained and a val_loss_history has been stored.
    :param network:
    """
    assert len(network.val_loss_history) > 0, 'Network must contain a stored val_loss_history'

    if title is None:
        title_str = ''
    else:
        title_str = ': %s' % str(title)
    fig = plt.figure()
    plt.plot(network.val_history_train_steps, network.val_loss_history)
    plt.xlabel('Training steps')
    plt.ylabel('Validation loss')
    fig.suptitle('Validation loss%s' % title_str)
    fig.tight_layout()
    fig.show()


def evaluate_test_loss_history(network, test_dataloader, sorted_output_idx=None, store_history=False, plot=False):
    """
    Assumes network has been trained with store_params=True. Evaluates test_loss at each train step in the
    param_history.
    :param network:
    :param test_dataloader:
    :param sorted_output_idx: tensor of int
    :param store_history: bool
    :param plot: bool
    """
    assert len(test_dataloader)==1, 'Dataloader must have a single large batch'
    assert len(network.param_history) > 0, 'Network must contain a stored param_history'

    idx, test_data, test_target = next(iter(test_dataloader))
    test_data = test_data.to(network.device)
    test_target = test_target.to(network.device)
    test_loss_history = []

    if store_history:
        network.reset_history()

    for state_dict in network.param_history:
        network.load_state_dict(state_dict)
        output = network.forward(test_data, store_history=store_history, no_grad=True)
        if sorted_output_idx is not None:
            output = output[:, sorted_output_idx]
        test_loss_history.append(network.criterion(output, test_target).item())

    network.test_loss_history = torch.stack(test_loss_history).cpu()

    fig = plt.figure()
    plt.plot(network.param_history_steps, network.test_loss_history)
    plt.xlabel('Training steps')
    plt.ylabel('Test loss')
    fig.suptitle('Test loss')
    fig.tight_layout()
    fig.show()


def plot_representation_metrics(metrics_dict):

    fig, ax = plt.subplots(2,2,figsize=[12,5])
    ax[0,0].hist(metrics_dict['sparsity'],50)
    ax[0,0].set_title('Sparsity distribution')
    ax[0,0].set_ylabel('num patterns')
    ax[0,0].set_xlabel('(1 - fraction active units)')

    ax[0,1].hist(metrics_dict['selectivity'],50)
    ax[0,1].set_title('Selectivity distribution')
    ax[0,1].set_ylabel('num units')
    ax[0,1].set_xlabel('(1 - fraction active patterns)')

    ax[1,0].set_title('Discriminability distribution')
    ax[1,0].hist(metrics_dict['discriminability'], 50)
    ax[1,0].set_ylabel('pattern pairs')
    ax[1,0].set_xlabel('(1 - cosine similarity)')

    if metrics_dict['structure'] is not None:
        ax[1,1].hist(metrics_dict['structure'], 50)
        ax[1,1].set_title('Structure')
        ax[1,1].set_ylabel('num units')
        ax[1,1].set_xlabel('(1 - similarity to random noise)')
        plt.tight_layout()
    else:
        ax[1,1].axis('off')

    plt.tight_layout()
    fig.show()


def plot_MNIST_examples(network, dataloader):
    """
    Test network performance on one example image from each MNIST class
    :param network:
    :param dataloader:
    """
    fig = plt.figure()
    axes = gs.GridSpec(nrows=1, ncols=10,
                       left=0.05, right=0.98,
                       wspace=0.5, hspace=0.5)

    # Compute accuracy on the test set
    indexes, images, targets = next(iter(dataloader))
    image_dim = int(math.sqrt(images.shape[1]))
    labels = torch.argmax(targets, axis=1)

    for label in range(10):
        ax = fig.add_subplot(axes[0, label])
        idx = torch.where(labels == label)[0][0]
        im = ax.imshow(images[idx].reshape((image_dim, image_dim)), cmap='Greys')
        ax.axis('off')
        output = network.forward(images[idx], no_grad=True)
        if labels[idx] == torch.argmax(output):
            color = 'k'
        else:
            color = 'red'
        ax.text(0, 35, f'pred.={torch.argmax(output)}', color=color)
    plt.suptitle('Example images',y=0.7)
    fig.show()


def plot_network_dynamics(network):
    """
    Plots activity dynamics for every population in the network
    """
    rows = len(network.layers)
    cols = np.max([len(layer.populations) for layer in network])

    fig = plt.figure(figsize=(8, 6))
    axes = gs.GridSpec(nrows=rows, ncols=cols,
                       left=0.05, right=0.98,
                       top=0.83, bottom=0.1,
                       wspace=0.3, hspace=0.8)

    for row, layer in enumerate(network):
        for col, population in enumerate(layer):
            ax = fig.add_subplot(axes[row, col])
            # average_activity_dynamics = torch.mean(population.activity_history, dim=0)
            average_activity_dynamics = torch.mean(population.activity_history[-21:], dim=(0,2))
            ax.plot(average_activity_dynamics)
            ax.set_title(f'{population.fullname} dynamics')


def plot_sparsity_history(network):
    rows = len(network.layers)
    cols = np.max([len(layer.populations) for layer in network])

    fig = plt.figure(figsize=(8, 6))
    axes = gs.GridSpec(nrows=rows, ncols=cols,
                       left=0.05, right=0.98,
                       top=0.83, bottom=0.1,
                       wspace=0.3, hspace=0.8)

    for row, layer in enumerate(network):
        for col, population in enumerate(layer):
            if 'Dend' not in population.name:
                ax = fig.add_subplot(axes[row, col])
                sparsity = torch.mean(population.sparsity_history[:,-1,:],dim=1)
                ax.plot(sparsity)
                ax.set_ylim(bottom=0.4,top=1)
                ax.set_title(f'{population.fullname} sparsity during training')


def plot_simple_EIANN_weight_history_diagnostic(network):
    fig, axes = plt.subplots(5, sharex=True)
    axes[0].plot(network.loss_history)
    axes[0].set_title('Loss')
    axes[1].plot(torch.mean(network.Output.E.H1.E.weight_history[:, :, 0], axis=1))
    axes[1].set_title('Output.E.H1.E')
    axes[2].plot(torch.mean(network.H1.E.Output.E.weight_history[:, :, 0], axis=1))
    axes[2].set_title('H1.E.Output.E')
    axes[3].plot(torch.mean(network.H1.E.Input.E.weight_history[:, :, 0], axis=1))
    axes[3].set_title('H1.E.Input.E')
    axes[4].plot(torch.mean(network.H1.E.H1.Dend_I.weight_history[:, :, 0], axis=1))
    axes[4].set_title('H1.E.H1.Dend_I')
    fig.show()


def plot_hidden_weights(weights, sort=False, max_units=None, axes=None):
    num_rows = weights.shape[0]
    num_cols = int(num_rows ** 0.5)  # make the number of rows and columns approximately equal

    if axes is None:
        axes = gs.GridSpec(num_rows, num_cols)
        fig = plt.figure(figsize=(12, 12 * num_rows / num_cols))
    else:
        fig = ax.get_figure()

    # Define receptive field dimensions
    rf_width = rf_height = len(weights[0])**0.5
    if rf_width != int(rf_width):
        rf_width = np.ceil(rf_width)
        for _ in range(int(rf_width)):
            rf_width -= 1
            rf_height = len(weights[0]) / rf_width
            if rf_height == int(rf_height):
                break
    rf_width = int(rf_width)
    rf_height = int(rf_height)

    if sort: # Sort units by tuning structure of their receptive fields
        print("Computing tuning strength...")
        structure = ut.compute_rf_structure(weights.detach(), (rf_width, rf_height))
        sorted_idx = np.argsort(-structure)
        weights = weights[sorted_idx]

    print("Generating plots...")
    for i, unit_weight_vec in enumerate(weights):
        # Calculate the row and column indices for the current subplot
        row_idx = i // num_cols
        col_idx = i % num_cols

        # img_dim = int(unit_weight_vec.shape[0] ** 0.5)
        img = unit_weight_vec.view(rf_width, rf_height).detach().cpu()

        # Add a subplot to the figure at the specified row and column
        ax = fig.add_subplot(axes[row_idx, col_idx])
        im = ax.imshow(img, cmap='gray', vmin=torch.min(weights), vmax=torch.max(weights))
        ax.axis('off')

    print(f"W_min = {torch.min(weights)}, W_max = {torch.max(weights)}")
    fig.tight_layout(pad=0.2)
    fig_height = fig.get_size_inches()[1]
    cax = fig.add_axes([0.005, ax.get_position().y0-0.2/fig_height, 0.5, 0.12/fig_height])
    cbar = plt.colorbar(im, cax=cax, orientation='horizontal')


def plot_receptive_fields(receptive_fields, scale=1, sort=False, preferred_classes=None, num_units=None, 
                          num_cols=None, num_rows=None, activity_threshold=1e-10, cmap='custom', ax_list=None):
    """
    Plot receptive fields of hidden units, optionally weighted by their activity. Units are sorted by their tuning
    structure. The receptive fields are normalized so the max=1 (while values at 0 are preserved). The colormap is
    custom so that negative values are blue and positive values are gray.

    :param receptive_fields:
    :param scale:
    :param sort:
    :param num_units:
    :param num_cols:
    :param num_rows:
    :param activity_threshold: float
    :param cmap:
    :param ax_list:
    """
    if isinstance(scale, torch.Tensor):
        scale = scale.diagonal()
        print(f'Min activity: {torch.min(scale)}, Max activity: {torch.max(scale)}')
        active_idx = torch.where(scale > activity_threshold)
        scale = scale[active_idx]
        receptive_fields = receptive_fields[active_idx]

    # Sort units by tuning structure of their receptive fields
    if sort: 
        structure = ut.compute_rf_structure(receptive_fields)
        sorted_idx = np.argsort(-structure)
        receptive_fields = receptive_fields[sorted_idx]
        if isinstance(scale, torch.Tensor):
            scale = scale[sorted_idx] # Sort the vector of scaling factors (e.g. max activity of each unit)
        if preferred_classes is not None:
            preferred_classes = preferred_classes[sorted_idx]

    # Filter by class activity preference to sample units across all classes
    if preferred_classes is not None:
        assert isinstance(preferred_classes, torch.Tensor), 'sort_by_activities must be a tensor of maxact class labels'
        class_sorted_idx = ut.class_based_sorting_with_cycle(preferred_classes)
        preferred_classes = preferred_classes[class_sorted_idx]
        receptive_fields = receptive_fields[class_sorted_idx]
        if isinstance(scale, torch.Tensor):
            scale = scale[class_sorted_idx]


    # Filter by number of units
    if num_units is not None:
        receptive_fields = receptive_fields[:num_units]
        if isinstance(scale, torch.Tensor):
            scale = scale[:num_units]   

    if (num_cols is not None) and (num_rows is not None):
        num_units = num_cols * num_rows
        receptive_fields = receptive_fields[:num_units]
        if isinstance(scale, torch.Tensor):
            scale = scale[:num_units]

    # Normalize each receptive_field so the max=1 (while values at 0 are preserved)
    if scale is not None:
        receptive_fields = receptive_fields / (torch.max(receptive_fields.abs(), dim=1, keepdim=True)[0] + 1e-10)
        if isinstance(scale, torch.Tensor):
            receptive_fields = receptive_fields * scale.unsqueeze(1)   
        else:
            receptive_fields = receptive_fields * scale     

    if ax_list is None:
        num_units = receptive_fields.shape[0]
    else:
        num_units = len(ax_list)

    # Calculate the number of rows and columns for the plot (to make it approximately square)
    if num_cols is None:
        if num_units < 25:
            num_cols = 5
        else:
            num_cols = int(np.ceil(num_units**0.5))
    if num_rows is None:
        num_rows = int(np.ceil(num_units / num_cols))

    size = np.min([12, num_cols])
    num_rows += 1
    if ax_list is None:
        axes = gs.GridSpec(num_rows, num_cols)
        fig = plt.figure(figsize=(size, size * num_rows / num_cols))
    else:
        fig = ax_list[0].get_figure()

    # Set colorscale limits for all receptive field images
    colorscale_max = torch.max(receptive_fields.abs())
    if torch.min(receptive_fields) < 0:
        colorscale_min = -colorscale_max
    else:
        colorscale_min = 0
        
    if cmap == 'custom':
        # Create custom colormap
        top_rgba = plt.get_cmap('Greys')(np.linspace(0, 1, 256))
        if torch.min(receptive_fields) < 0:
            bottom_rgba = plt.get_cmap('Blues')(np.linspace(1, 0, 256))
            colors = np.concatenate((bottom_rgba, top_rgba))
        else:
            colors = top_rgba
        my_cmap = plt.matplotlib.colors.LinearSegmentedColormap.from_list('custom', colors)
    else:
        my_cmap = cmap

    # Plot receptive fields
    for i in range(num_units):
        row_idx = i // num_cols
        col_idx = i % num_cols
        
        if ax_list is None:
            ax = fig.add_subplot(axes[row_idx, col_idx])
        else:
            ax = ax_list[i]
        
        im = ax.imshow(receptive_fields[i].view(28, 28), cmap=my_cmap, vmin=colorscale_min, vmax=colorscale_max,
                       aspect='equal', interpolation='none')
        ax.axis('off')
        if preferred_classes is not None:
            ax.text(0, 6, f'{preferred_classes[i]}', color='gray', fontsize=8)        

    if ax_list is None:
        fig.tight_layout(pad=0.2)
        fig_width, fig_height = fig.get_size_inches()
        cax = fig.add_axes([0.005, ax.get_position().y0-0.2/fig_height, 0.5, 0.12/fig_height])
        cbar = plt.colorbar(im, cax=cax, orientation='horizontal')
        fig.show()
    else:
        return im


def plot_unit_receptive_field(population, dataloader, unit):

    fig, ax = plt.subplots(1,2, figsize=(6,3))

    weighted_avg_input = ut.compute_act_weighted_avg(population, dataloader)
    unit_receptive_field = weighted_avg_input[unit]
    ax[0].imshow(unit_receptive_field.view(28, 28), cmap='gray')
    ax[0].set_title('Weighted Average Input')
    ax[0].axis('off')

    unit_receptive_field = ut.compute_unit_receptive_field(population, dataloader, unit)
    ax[1].imshow(unit_receptive_field.view(28, 28), cmap='gray')
    ax[1].set_title('Activation Maximization')
    ax[1].axis('off')


def plot_hidden_weight_history(network, unit=0):
    '''
    Plot a single unit's receptive field over time
    '''

    weight_history = network.module_dict['H1E_InputE'].weight_history[:, unit, :]
    unit_plateaus = network.H1.E.plateau_history[:, unit]
    plateau_scale = max(abs(max(unit_plateaus)), abs(min(unit_plateaus)))
    label_history = torch.argmax(torch.stack(network.target_history), dim=1)

    num_rows = weight_history.shape[0]
    num_cols = 15
    fig = plt.figure(figsize=(12, 12 * num_rows / num_cols))
    axes = gs.GridSpec(num_rows, num_cols,
                       top=0.975, wspace=0.1)

    max_step = min(150, weight_history.shape[0])
    step_range = np.arange(0, max_step, 1)
    for i, train_step in enumerate(tqdm(step_range)):
        row_idx = i // num_cols
        col_idx = i % num_cols

        weight_vec = weight_history[train_step]

        ax = fig.add_subplot(axes[row_idx, col_idx])
        im = ax.imshow(weight_vec.view(28, 28), cmap='gray',
                       vmin=torch.min(weight_history), vmax=torch.max(weight_history))
        ax.axis('off')

        if train_step <= unit_plateaus.shape[0] and unit_plateaus[train_step] != 0:
            ax.scatter([24], [3], s=30, c=unit_plateaus[train_step],
                       cmap='bwr', vmin=-plateau_scale, vmax=plateau_scale)
            ax.text(0, 5, s=str(int(label_history[train_step])), fontsize=10, color='w')

        if i < num_cols and i % 2 == 0:
            ax.set_title(f'step {network.param_history_steps[i]}', fontsize=9)

    steps1 = network.param_history_steps[step_range[0]]
    steps2 = network.param_history_steps[step_range[-1]]
    print(f"Input->H1 weight history: Unit {unit}, steps {steps1}-{steps2}")
    print(f"W_min = {torch.min(weight_history)}, W_max = {torch.max(weight_history)}")


def plot_binary_decision_boundary(network, test_dataloader, hard_boundary=False, num_points = 1000):
    assert len(test_dataloader)==1, "Dataloader must have a single large batch"

    # Compute accuracy on test data
    idx, data, target = next(iter(test_dataloader))
    output = network(data)
    prediction = torch.heaviside(output - 0.5, torch.tensor(0.))
    test_accuracy = 100 * torch.sum(prediction == target) / len(target)
    print(f"Test Accuracy {test_accuracy} %")

    # Plot decision boundary (test a grid of X values)
    extension = 2.
    x1 = data[:, 0].numpy()
    x2 = data[:, 1].numpy()
    # x1_extension = (np.max(x1) - np.min(x1)) * extension
    # x2_extension = (np.max(x2) - np.min(x2)) * extension
    x1_extension = 1.5
    x2_extension = 1.5
    x1_range = np.linspace(np.min(x1) - x1_extension, np.max(x1) + x1_extension, num_points)
    x2_range = np.linspace(np.min(x2) - x2_extension, np.max(x2) + x2_extension, num_points)
    x1_mesh, x2_mesh = np.meshgrid(x1_range, x2_range)

    flat_x1_vals = x1_mesh.reshape(1, num_points ** 2)
    flat_x2_vals = x2_mesh.reshape(1, num_points ** 2)
    meshgrid_points = np.concatenate([flat_x1_vals, flat_x2_vals]).T

    meshgrid_points = torch.tensor(meshgrid_points).type(torch.float32)
    outputs = network(meshgrid_points).detach()
    output_grid = outputs.reshape([x1_range.size, x2_range.size]).flipud()

    if hard_boundary:
        output_grid = np.heaviside(output_grid-0.5,0)

    fig, ax = plt.subplots(figsize=(4, 4))
    cmap = matplotlib.colors.LinearSegmentedColormap.from_list("", ["orange", "white", "blue"])
    ax.scatter(data[:, 0], data[:, 1], c=target, edgecolors='w', cmap=cmap)
    im = plt.imshow(output_grid, cmap=cmap, vmin=0, vmax=1, alpha=0.6, interpolation='nearest',
                    extent=[np.min(x1_range), np.max(x1_range), np.min(x2_range), np.max(x2_range)])
    cax = fig.add_axes([ax.get_position().x1 + 0.04, ax.get_position().y0, 0.03, ax.get_position().height])
    cbar = plt.colorbar(im, cax=cax)
    cbar.outline.set_visible(False)
    fig.show()


def plot_batch_accuracy(network, test_dataloader, population=None, sorted_output_idx=None, title=None, export=False, overwrite=False, ax=None):
    """
    Compute total accuracy (% correct) on given dataset
    :param network:
    :param test_dataloader:
    :param population: :class:'Population' or str 'all'
    :param sorted_output_idx: tensor of int
    :param title: str
    """

<<<<<<< HEAD
    percent_correct, average_pop_activity_dict = (
        ut.compute_test_activity(network, test_dataloader, sorted_output_idx=sorted_output_idx, export=export,
                                 overwrite=overwrite))
=======
    percent_correct, average_pop_activity_dict = ut.compute_test_activity(network, test_dataloader, sorted_output_idx=sorted_output_idx, export=export, overwrite=overwrite)
>>>>>>> 9173f159
    print(f'Batch accuracy = {percent_correct}%')

    if population is None:
        # Include only last population in the data dict
        population = list(average_pop_activity_dict.keys())[0]
        average_pop_activity_dict = {population: average_pop_activity_dict[population]}
    elif isinstance(population, str):
        if population != 'all':
            average_pop_activity_dict = {population: average_pop_activity_dict[population]}
    elif isinstance(population, list):
        average_pop_activity_dict = {pop: average_pop_activity_dict[pop] for pop in population}
    else:
        assert hasattr(population, 'fullname'), 'Population must be a string, list of strings, or EIANN.Population object'
        average_pop_activity_dict = {population.fullname: average_pop_activity_dict[population.fullname]}

    for pop_name, avg_pop_activity in average_pop_activity_dict.items():
        if ax is None:
            fig, _ax = plt.subplots()
        else:
            _ax = ax

        im = _ax.imshow(avg_pop_activity, aspect='auto', interpolation='none')
        cbar = plt.colorbar(im, ax=_ax)
        _ax.set_xticks(range(avg_pop_activity.shape[1]))
        _ax.set_xlabel('Labels')
        _ax.set_ylabel(f'{pop_name} unit')
        if title is not None:
            _ax.set_title(f'Average activity - {pop_name}\n{title}')
        else:
            _ax.set_title(f'Average activity - {pop_name}')

        if ax is None:
            fig.show()
        elif isinstance(population, list) and len(population)>1:
            raise ValueError('Cannot plot multiple populations on the same axis. Please specify a single population.')
            

def plot_rsm(network, test_dataloader):

    idx, data, target = next(iter(test_dataloader))
    data.to(network.device)
    network.forward(data, no_grad=True)
    pop_activity = network.H1.E.activity

    # Sort rows of pop_activity by label
    _, sort_idx = torch.sort(torch.argmax(target, dim=1))
    pop_activity = pop_activity[sort_idx]

    similarity_matrix = cosine_similarity(pop_activity)

    fig, ax = plt.subplots()
    im = plt.imshow(similarity_matrix, interpolation='none')
    cax = fig.add_axes([ax.get_position().x1 + 0.01, ax.get_position().y0, 0.01, ax.get_position().height])
    cbar = plt.colorbar(im, cax=cax)
    cbar.set_label('Cosine similarity', rotation=270, labelpad=15)

    num_samples = target.shape[0]
    num_labels = target.shape[1]
    samples_per_label = num_samples // num_labels
    x_ticks = np.arange(samples_per_label / 2, num_samples, samples_per_label)
    y_ticks = np.arange(samples_per_label / 2, num_samples, samples_per_label)
    ax.set_xticklabels(range(0, num_labels))
    ax.set_yticklabels(range(0, num_labels))
    ax.set_xticks(x_ticks)
    ax.set_yticks(y_ticks)
    ax.set_xlabel('Patterns (sorted by label)')
    ax.set_ylabel('Patterns (sorted by label)')
    ax.set_title('Representational Similarity Matrix')


def plot_plateaus(population, start=0, end=-1):
    fig = plt.figure(figsize=[11,7])
    plateaus = population.plateau_history[start:end].T
    plt.imshow(plateaus, aspect='auto',interpolation='None',
              vmin=-1,vmax=1,cmap='bwr')

    plt.ylabel(f'{population.fullname} unit')
    plt.xlabel('Train step')
    plt.title(f'Plateau History: step {start} to {end}')


def plot_sorted_plateaus(population, test_dataloader, show_negative=True):

    network = population.network

    # Sort history (x-axis) by label
    # TODO: Why was this torch.stack previously?
    label_history = torch.argmax(network.target_history, dim=1)
    val, idx = torch.sort(label_history)
    sorted_plateaus = population.plateau_history[idx, :]

    # Sort units (y-axis) by preferred input, defined over test_dataloader
    idx, data, target = next(iter(test_dataloader))
    network.forward(data, no_grad=True) #compute activities for test dataset
    labels = torch.argmax(target, dim=1)
    num_labels = target.shape[1]
    samples_per_label = torch.zeros(num_labels)
    avg_pop_activity = torch.zeros(population.size, num_labels)
    for label in range(num_labels):
        label_idx = torch.where(labels == label)[0]
        samples_per_label[label] = len(label_idx)
        avg_pop_activity[:, label] = torch.mean(population.activity[label_idx,:], dim=0)
    silent_unit_indexes = torch.where(torch.sum(avg_pop_activity, dim=1) == 0)[0]
    active_unit_indexes = torch.where(torch.sum(avg_pop_activity, dim=1) > 0)[0]
    preferred_input = torch.argmax(avg_pop_activity[active_unit_indexes], dim=1)
    val, idx = torch.sort(preferred_input)
    sorted_indexes = torch.concat([active_unit_indexes[idx], silent_unit_indexes])
    sorted_plateaus = sorted_plateaus[:, sorted_indexes]
    if not show_negative:
        sorted_plateaus[(sorted_plateaus < 0)] = 0
        vmin = 0
        cmap = 'binary'
    else:
        vmin = -1
        cmap = 'bwr'
    unit_ids = idx

    fig, ax = plt.subplots() # figsize=[11, 7])
    # plateau_scale = max(abs(torch.max(sorted_plateaus)), abs(torch.min(sorted_plateaus)))
    ax.imshow(sorted_plateaus.T, aspect='auto', cmap=cmap, interpolation='nearest',
               vmin=vmin, vmax=1)
    ax.set_ylabel(f'{population.fullname} unit')
    ax.set_title(f'Sorted Plateau History, {population.fullname}')

    label_centers = torch.cumsum(samples_per_label, dim=0) - samples_per_label // 2
    ax.set_xticks(label_centers)
    ax.set_xticklabels(range(0, num_labels))
    ax.set_xlabel('Samples (sorted by label)')
    fig.tight_layout()
    clean_axes(ax)
    fig.show()

    return sorted_plateaus.T, unit_ids


def plot_total_input(population, test_dataloader, sorting='E', act_threshold=0):
    """
    Plot the total input to a population for each pattern in the test set
    TODO: check activity_history dimensions
    :param population:
    :param test_dataloader:
    :param sorting:
    :param act_threshold:
    :return:
    """
    ''''''

    network = population.network
    network.reset_history()
    idx, data, target = next(iter(test_dataloader))
    network.forward(data, store_history=True, no_grad=True)

    total_input = {}
    for name, projection in population.incoming_projections.items():
        if projection.direction in ['F','forward']:
            total_input[name] = projection.weight.data @ projection.pre.activity_history[0,-1,:,:].data.T
        elif projection.direction in ['R','recurrent']:
            pre_act = torch.mean(projection.pre.activity_history[0,-4:,:,:].data, dim=0).data.T
            total_input[name] = projection.weight.data @ pre_act

    if sorting == 'E':
        val, idx = torch.sort(total_input['H1E_InputE'], descending=True)
    elif sorting == 'I':
        val, idx = torch.sort(total_input['H1E_H1FBI'], descending=False)
    elif sorting == 'EI_balance':
        net_input = total_input['H1E_InputE'] + total_input['H1E_H1FBI']
        val, idx = torch.sort(net_input, descending=True)
    elif sorting == 'activity':
        activity = population.activity.T
        val, idx = torch.sort(activity, descending=True)

    fig, ax = plt.subplots(1, 2, figsize=[11, 4])

    for name, proj_input in total_input.items():
        if torch.mean(proj_input) > 0:
            color = 'r'
        else:
            color = 'C0'
        sorted_input = torch.gather(proj_input, 1, idx)
        active_units = torch.where(torch.sum(population.activity, dim=0) > act_threshold)[0]
        # net_input = total_input['H1E_InputE'] + total_input['H1E_H1FBI']
        # active_units = torch.where(torch.max(net_input, dim=1)[0] > act_threshold)[0]
        avg_proj_input = torch.mean(sorted_input[active_units], dim=0)
        ax[0].plot(np.abs(avg_proj_input), label=name, c=color, alpha=0.8)
    ax[0].set_xlabel('Input pattern')
    ax[0].set_ylabel('Weighted input (abs)')
    ax[0].set_title(f'Average total E/I input to {population.fullname} (sorted)')
    ax[0].legend()

    # net_input = total_input['H1E_InputE'] + total_input['H1E_H1FBI']
    # active_idx = torch.where(net_input > act_threshold)
    active_idx = torch.where(population.activity.T > act_threshold)
    ax[1].scatter(total_input['H1E_InputE'][active_idx], total_input['H1E_H1FBI'][active_idx], c='k', alpha=0.2)
    ax[1].invert_yaxis()
    ax[1].set_xlabel('Sample E input')
    ax[1].set_ylabel('Sample I input')
    ax[1].set_title(f'Total E/I input to {population.fullname}')
    fig.tight_layout()


def plot_correlations(network, test_dataloader):
    '''Plot the correlation matrix for a layer's weights'''

    idx, data, target = next(iter(test_dataloader))
    network.forward(data, no_grad=True)

    for layer in network:
        if layer.name == 'Input':
            continue

        # Compute correlations
        activity_matrix = torch.cat([layer.E.activity.T, layer.SomaI.activity.T])
        activity_corr_mat = cosine_similarity(activity_matrix)

        E_I_weights = network.module_dict[f"{layer.E.fullname}_{layer.SomaI.fullname}"].weight.data
        I_E_weights = network.module_dict[f"{layer.SomaI.fullname}_{layer.E.fullname}"].weight.data

        # Generate plots
        fig, ax = plt.subplots(1, 4, figsize=[14, 3])

        plot_nr = 0
        ax[plot_nr].scatter(I_E_weights, E_I_weights.T, c='k', alpha=0.2)
        ax[plot_nr].invert_yaxis()
        ax[plot_nr].set_title('Weight correlations')
        ax[plot_nr].set_xlabel('E->SomaI weights')
        ax[plot_nr].set_ylabel('SomaI->E weights')
        m, b = np.polyfit(I_E_weights.flatten(), E_I_weights.T.flatten(), 1)
        x = np.linspace(0, torch.max(I_E_weights))
        y = m * x + b
        ax[plot_nr].plot(x, y, '--', c='red', linewidth=3)
        # print(f'Linear regression: y = {m} x + {b}')
        r_val, p_val = stats.pearsonr(I_E_weights.flatten(), E_I_weights.T.flatten())
        plot_nr += 1

        im = ax[plot_nr].imshow(activity_corr_mat[0:layer.E.size, 0:layer.E.size],
                                vmin=np.min(activity_corr_mat), vmax=np.max(activity_corr_mat))
        plt.colorbar(im, ax=ax[plot_nr])
        ax[plot_nr].set_xticks([])
        ax[plot_nr].set_yticks([])
        ax[plot_nr].set_ylabel('E units')
        ax[plot_nr].set_xlabel('E units')
        ax[plot_nr].set_title(f'{layer.E.fullname} ')
        plot_nr += 1

        im = ax[plot_nr].imshow(activity_corr_mat[layer.E.size:, 0:layer.E.size],
                                vmin=np.min(activity_corr_mat), vmax=np.max(activity_corr_mat))
        plt.colorbar(im, ax=ax[plot_nr])
        ax[plot_nr].set_xticks([])
        ax[plot_nr].set_yticks([])
        ax[plot_nr].set_ylabel('I units')
        ax[plot_nr].set_xlabel('E units')
        ax[plot_nr].set_title(f'E/I correlation')
        plot_nr += 1

        im = ax[plot_nr].imshow(activity_corr_mat[layer.E.size:, layer.E.size:],
                                vmin=np.min(activity_corr_mat), vmax=np.max(activity_corr_mat))
        ax[plot_nr].set_title(f'{layer.SomaI.fullname} ')
        plt.colorbar(im, ax=ax[plot_nr])
        ax[plot_nr].set_xticks([])
        ax[plot_nr].set_yticks([])
        ax[plot_nr].set_ylabel('I units')
        ax[plot_nr].set_xlabel('I units')
        plot_nr += 1

        plt.suptitle(f'{layer.name} activity similarity matrix', fontsize=18)

        plt.tight_layout(pad=0.5)
        plt.show()
        print(f'Pearson correlation: r={r_val:.3f}, r^2={r_val ** 2:.3f}, p={p_val:.2E}')

        # Plot weight vs. activity correlation
        EI_corr = activity_corr_mat[layer.E.size:, 0:layer.E.size]
        fig, ax = plt.subplots(1, 2, figsize=[8, 2])
        ax[0].scatter(EI_corr, I_E_weights, c='r', alpha=0.2)
        ax[0].set_xlabel('E/I activity correlation')
        ax[0].set_ylabel('Weight')
        m, b = np.polyfit(EI_corr.flatten(), I_E_weights.flatten(), 1)
        x = np.linspace(np.min(EI_corr), np.max(EI_corr), 10)
        y = m * x + b
        ax[0].plot(x, y, '--', c='k', linewidth=2)
        # print(f'Linear regression: y = {m} x + {b}')
        r_val, p_val = stats.pearsonr(EI_corr.flatten(), I_E_weights.flatten())
        txt_E = f'Pearson correlation (E): r={r_val:.3f}, r^2={r_val ** 2:.3f}, p={p_val:.2E}'

        ax[1].scatter(EI_corr, E_I_weights.T, c='b', alpha=0.2)
        ax[1].set_xlabel('E/I activity correlation')
        ax[1].set_ylabel('Weight')
        ax[1].invert_yaxis()
        m, b = np.polyfit(EI_corr.flatten(), E_I_weights.T.flatten(), 1)
        y = m * x + b
        ax[1].plot(x, y, '--', c='k', linewidth=2)
        # print(f'Linear regression: y = {m} x + {b}')
        r_val, p_val = stats.pearsonr(EI_corr.flatten(), E_I_weights.T.flatten())
        txt_I = f'Pearson correlation (I): r={r_val:.3f}, r^2={r_val ** 2:.3f}, p={p_val:.2E}'
        plt.tight_layout()
        plt.show()
        print(txt_E)
        print(txt_I)



# *******************************************************************
# Loss landscape functions
# *******************************************************************
def plot_weight_history_PCs(network):
    """
    Function performs PCA on a given set of weights and
        1. plots the explained variance
        2. the trajectory of the weights in the PC space during the course of learning
        3. the loading scores of the weights

    Parameters
    weight_history: torch tensor, size: [time_steps x total number of weights]

    Returns
    """
    flat_weight_history,_ = get_flat_weight_history(network)

    # Center the data (mean=0, std=1)
    w_mean = torch.mean(flat_weight_history, axis=0)
    w_std = torch.std(flat_weight_history, axis=0)
    flat_weight_history = (flat_weight_history - w_mean) / (w_std + 1e-10) # add epsilon to avoid NaNs

    pca = PCA(n_components=5)
    pca.fit(flat_weight_history)
    weights_pca_space = pca.transform(flat_weight_history)

    # Plot explained variance
    fig, ax = plt.subplots(1, 3)
    explained_variance = pca.explained_variance_ratio_
    percent_exp_var = np.round(explained_variance * 100, decimals=2)
    labels = ['PC' + str(x) for x in range(1, len(percent_exp_var) + 1)]
    ax[0].bar(x=range(1, len(percent_exp_var) + 1), height=percent_exp_var, tick_label=labels)
    ax[0].set_ylabel('Percentage of variance explained')
    ax[0].set_xlabel('Principal Component')
    ax[0].set_title('Scree Plot')

    # Plot weights in PC space
    PC1 = weights_pca_space[:, 0]
    PC2 = weights_pca_space[:, 1]
    ax[1].scatter(PC1, PC2)
    ax[1].scatter(PC1[0], PC2[0], color='blue', label='before training')
    ax[1].scatter(PC1[-1], PC2[-1], color='red', label='after training')
    ax[1].set_xlabel(f'PC1 - {percent_exp_var[0]}%')
    ax[1].set_ylabel(f'PC2 - {percent_exp_var[1]}%')
    ax[1].legend()

    # Plot loading scores for PC1 to determine which/how many weights are important for variance along PC1
    sorted_loadings = -np.sort(-np.abs(pca.components_[0]))  # Loadings sorted in descending order of abs magnitude
    sorted_idx = np.argsort(-np.abs(pca.components_[0]))

    most_important_weights_flat = sorted_idx[0:10]  #
    most_important_weights_idx = []  # index of important weights in original weight matrix

    ax[2].plot(sorted_loadings)
    ax[2].set_xlabel('sorted weights')
    ax[2].set_ylabel('Loading \n(alignment with weight)')
    ax[2].set_title('PC1 weight components')

    plt.tight_layout()
    # fig.show()


def plot_param_history_PCs(flat_param_history):
    """
    Function performs PCA on a given set of parameters (drawn from the network state_dict()) and
        1. plots the explained variance
        2. the trajectory of the weights in the PC space during the course of learning
        3. the loading scores of the weights

    Parameters
    flat_param_history: torch tensor, size: [time_steps x total number of parameters]

    Returns
    """
    # Center the data (mean=0, std=1)
    p_mean = torch.mean(flat_param_history, axis=0)
    p_std = torch.std(flat_param_history, axis=0)
    flat_param_history = (flat_param_history - p_mean) / (p_std + 1e-10)  # add epsilon to avoid NaNs

    pca = PCA(n_components=5)
    pca.fit(flat_param_history)
    params_pca_space = pca.transform(flat_param_history)

    # Plot explained variance
    fig, ax = plt.subplots(1, 3)
    explained_variance = pca.explained_variance_ratio_
    percent_exp_var = np.round(explained_variance * 100, decimals=2)
    labels = ['PC' + str(x) for x in range(1, len(percent_exp_var) + 1)]
    ax[0].bar(x=range(1, len(percent_exp_var) + 1), height=percent_exp_var, tick_label=labels)
    ax[0].set_ylabel('Percentage of variance explained')
    ax[0].set_xlabel('Principal Component')
    ax[0].set_title('Scree Plot')

    # Plot weights in PC space
    PC1 = params_pca_space[:, 0]
    PC2 = params_pca_space[:, 1]
    ax[1].scatter(PC1, PC2)
    ax[1].scatter(PC1[0], PC2[0], color='blue', label='before training')
    ax[1].scatter(PC1[-1], PC2[-1], color='red', label='after training')
    ax[1].set_xlabel(f'PC1 - {percent_exp_var[0]}%')
    ax[1].set_ylabel(f'PC2 - {percent_exp_var[1]}%')
    ax[1].legend()

    # Plot loading scores for PC1 to determine which/how many weights are important for variance along PC1
    sorted_loadings1 = -np.sort(-np.abs(pca.components_[0]))  # Loadings sorted in descending order of abs magnitude
    sorted_idx = np.argsort(-np.abs(pca.components_[0]))

    most_important_weights_flat = sorted_idx[0:10]  #
    most_important_weights_idx = []  # index of important weights in original weight matrix

    ax[2].plot(sorted_loadings1)
    ax[2].set_xlabel('sorted weights')
    ax[2].set_ylabel('Loading \n(alignment with weight)')
    ax[2].set_title('PC1 weight components')

    plt.tight_layout()

    return fig, sorted_loadings1


def get_flat_param_history(param_history):
    """
    Flattens all parameters (weights, biases, and other registered paramters)
    into a single vector for every point in the training history

    :param: network: EIANN network
    :return: matrix of flattened parameter vectors for every point in the training hisotry
    :return: list containing tuples of (num weights, weight matrix shape)
    """

    flat_param_history = []
    param_metadata = {}

    for i, state_dict in enumerate(param_history):
        param_vector = []
        for name, param in state_dict.items():
            param_vector.append(param.flatten())
            if i == 0:
                param_metadata[name] = (param.numel(), param.shape)
        flat_param_history.append(torch.cat(param_vector))
    flat_param_history = torch.stack(flat_param_history)

    return flat_param_history, param_metadata


def get_flat_weight_history(network):
    """
    Flattens all weights into a single vector for every point in the training history

    :param: network: EIANN network with weights stored as Projection attributes
    :return: tuple: matrix of flattened weight vectors for every point in the training hisotry
                    list containing tuples of (num weights, weight matrix shape)
    """
    flat_weight_history = []
    weight_sizes = []
    for layer in network:
        for population in layer:
            for projection in population:
                W_hist = projection.weight_history
                flat_weight_history.append(W_hist.flatten(1))
                weight_sizes.append([W_hist[0].numel(), W_hist[0].shape])

    flat_weight_history = torch.cat(flat_weight_history,dim=1)

    return flat_weight_history, weight_sizes


def flatten_weights(network):
    """
    Flattens all weights into a single vector.

    :param: network: EIANN_archive network with weights stored as Projection attributes
    :return: flattened weight vector (containing all network weights)
    :return: list containing tuples of (num weights, weight matrix shape)
    """

    flat_weights_ls = []
    weight_sizes = []

    for layer in network:
        for population in layer:
            for projection in population:
                W = projection.weight.data
                flat_weights_ls.append(W.flatten())
                weight_sizes.append([W.numel(), W.shape])

    flat_weights = torch.cat(flat_weights_ls)

    return flat_weights, weight_sizes


def unflatten_weights(flat_weights, weight_sizes):
    """
    Convert flat weight vector to list of tensors (with correct dimensions)

    :param: flat_weights: flat vector of weights
    :param: weight_sizes: list containing tuples of (num weights, weight matrix shape)
    :return: list containing reshaped weight matrices
    """
    weight_mat_ls = []
    idx_start = 0
    for length, shape in weight_sizes:
        w = flat_weights[idx_start:idx_start + length]
        weight_mat_ls.append(w.reshape(shape).type(torch.float32))
        idx_start += length

    return weight_mat_ls


def unflatten_params(flat_params, param_metadata):
    """
    Convert flat vector of parameters to list of tensors (with correct dimensions)

    :param: flat_params: flat vector of parameters
    :param: param_metadata: list containing tuples of (num params, param dimensions)
    :return: list containing reshaped param matrices
    """
    state_dict = {}
    idx_start = 0
    for param_name in param_metadata:
        length, shape = param_metadata[param_name]
        p = flat_params[idx_start:idx_start + length]
        state_dict[param_name] = p.reshape(shape).type(torch.float32)
        idx_start += length

    return state_dict


def compute_loss(network, state_dict, test_dataloader):
    """
    Calculate the loss for the network given a specified set of parameters and test dataset

    :param: network: EIANN_archive network
    :param: state_dict: network state dict containing desired parameters to test
    :param: test_dataloader: dataloader with (data,target) to use for computing loss.
    :return: loss
    """
    # Insert weight matrices into network
    network.load_state_dict(state_dict)

    # Compute loss on dataset
    loss = 0
    for batch in test_dataloader:
        idx, batch_data, batch_target = batch
        output = network.forward(batch_data, no_grad=True)
        loss += network.criterion(output, batch_target).item()
    loss /= len(test_dataloader)

    return loss


def plot_loss_landscape(test_dataloader, network1, network2=None, num_points=20, extension=0.2, vmax=1.2, plot_line_loss=False):
    """
    Plots the loss landscape (with respect to the given test dataloader) of a network in the PC space defined by the first two 
    principal components of the weight history. The loss is computed for a grid of points in the PC space, as well as for the 
    weight trajectory of the network through the landscape.

    :param test_dataloader: dataloader with (data,target) to use for computing loss.
    :param network1: EIANN network
    :param network2: EIANN network
    :param num_points: number of points in each dimension of the PC space grid
    :param extension: fraction of PC space to extend the grid beyond the range of the weight history
    :param vmax: maximum value for the loss heatmap
    :param plot_line_loss: if True, plot the loss for the weight history of the network
    
    :return:
    """
    flat_param_history, param_metadata = get_flat_param_history(network1.param_history)
    history_len1 = flat_param_history.shape[0]

    if network2 is not None:
        flat_param_history2, param_metadata2 = get_flat_param_history(network2.param_history)
        flat_param_history = torch.cat([flat_param_history, flat_param_history2])
        assert param_metadata == param_metadata2, "Network architecture must match"

    # Center the data (mean=0, std=1)
    p_mean = torch.mean(flat_param_history, axis=0)
    p_std = torch.std(flat_param_history, axis=0)
    flat_param_history = (flat_param_history - p_mean) / (p_std + 1e-10)  # add epsilon to avoid NaNs

    # Get weights in gridplane defined by PC dimensions
    pca = PCA(n_components=2)
    pca.fit(flat_param_history)
    param_hist_pca_space = pca.transform(flat_param_history)

    explained_variance = pca.explained_variance_ratio_
    percent_exp_var = np.round(explained_variance * 100, decimals=2)

    PC1 = param_hist_pca_space[:, 0]
    PC2 = param_hist_pca_space[:, 1]
    PC1_extension = (np.max(PC1) - np.min(PC1)) * extension
    PC2_extension = (np.max(PC2) - np.min(PC2)) * extension
    PC1_range = np.linspace(np.min(PC1) - PC1_extension, np.max(PC1) + PC1_extension, num_points)
    PC2_range = np.linspace(np.min(PC2) - PC2_extension, np.max(PC2) + PC2_extension, num_points)
    PC1_mesh, PC2_mesh = np.meshgrid(PC1_range, PC2_range)

    # Convert PC coordinates into full weight vectors
    flat_PC1_vals = PC1_mesh.reshape(1, num_points ** 2)
    flat_PC2_vals = PC2_mesh.reshape(1, num_points ** 2)
    meshgrid_points = np.concatenate([flat_PC1_vals, flat_PC2_vals]).T

    gridpoints_paramspace = pca.inverse_transform(meshgrid_points)
    gridpoints_paramspace = torch.tensor(gridpoints_paramspace) * p_std + p_mean

    # Compute loss for points in grid
    test_network = copy(network1)  # create copy to avoid modifying original networks
    losses = torch.zeros(num_points ** 2)
    for i, gridpoint_flat in enumerate(tqdm(gridpoints_paramspace)):
        state_dict = unflatten_params(gridpoint_flat, param_metadata)
        losses[i] = compute_loss(test_network, state_dict, test_dataloader)
    loss_grid = losses.reshape([PC1_range.size, PC2_range.size])

    # plot_3D_loss_surface(loss_grid, PC1_mesh, PC2_mesh)

    if network2 is not None:
        PC1_network1 = PC1[0:history_len1]
        PC2_network1 = PC2[0:history_len1]

        PC1_network2 = PC1[history_len1:]
        PC2_network2 = PC2[history_len1:]

    if plot_line_loss:
        fig = plt.figure()

        # Compute loss for points in weight history
        loss_history = torch.zeros(flat_param_history.shape[0])
        for i, flat_params in enumerate(tqdm(flat_param_history)):
            state_dict = unflatten_params(flat_params, param_metadata)
            loss_history[i] = compute_loss(network1, state_dict, test_dataloader)

        # Plot loss heatmap
        vmax = torch.max(torch.cat([loss_history, loss_grid.flatten()]))
        vmin = torch.min(torch.cat([loss_history, loss_grid.flatten()]))

        im = plt.imshow(loss_grid, cmap='Reds', vmax=vmax, vmin=vmin,
                        extent=[np.min(PC1_range), np.max(PC1_range),
                                np.max(PC2_range), np.min(PC2_range)])
        plt.colorbar(im)
        plt.scatter(PC1, PC2, c=loss_history, cmap='Reds', edgecolors='k', linewidths=0., vmax=vmax, vmin=vmin)
        plt.xlabel('PC1')
        plt.ylabel('PC2')
    else:
        fig = plt.figure()
        if network2 is None: # Set color scale
            vmax_net = vmax*torch.max(network1.val_loss_history)
        else:
            vmax_net = vmax*torch.max(torch.cat([network1.val_loss_history, network2.val_loss_history]))
        vmax_grid = torch.max(loss_grid)
        vmax = torch.min(vmax_grid,vmax_net)

        im = plt.imshow(loss_grid, cmap='Reds', vmax=vmax,
                        extent=[np.min(PC1_range), np.max(PC1_range),
                                np.max(PC2_range), np.min(PC2_range)])
        plt.colorbar(im)
        plt.scatter(PC1, PC2, s=0.1, color='k')

        if network2 is None:
            plt.scatter(PC1[0], PC2[0], s=80, color='b', edgecolor='k', label='Start')
            plt.scatter(PC1[-1], PC2[-1], s=80, color='orange', edgecolor='k', label='End')

        else:
            plt.scatter(PC1_network1[0], PC2_network1[0], s=80, color='b', edgecolor='k', label='Start')
            plt.scatter(PC1_network2[0], PC2_network2[0], s=80, color='b', edgecolor='k')

            if not hasattr(network1, 'name'):
                network1.name = '1'
            if not hasattr(network2, 'name'):
                network2.name = '2'
            plt.scatter(PC1_network1[-1], PC2_network1[-1], s=80, color='orange', edgecolor='k',
                        label=f'End {network1.name}')
            plt.scatter(PC1_network2[-1], PC2_network2[-1], s=80, color='cyan', edgecolor='k',
                        label=f'End {network2.name}')

        plt.legend()
        plt.xlabel(f'PC1 \n({percent_exp_var[0]}% var. explained)')
        plt.ylabel(f'PC2 \n({percent_exp_var[1]}% var. explained)')

    return fig


def plot_loss_landscape_multiple(test_network, param_history_dict, test_dataloader, num_points=20, extension=0.2):
    """
    Plot PCA loss landscape for combined weights from multiple networks
    """

    flat_param_history_all = []

    for network_name in param_history_dict:
        for i in param_history_dict[network_name]:
            flat_param_history, param_metadata = get_flat_param_history(param_history_dict[network_name][i])
            flat_param_history_all.append(flat_param_history)
    flat_param_history_all = torch.cat(flat_param_history_all)

    history_len = flat_param_history.shape[0]
    num_networks = ut.count_dict_elements(param_history_dict)
    flat_param_history = flat_param_history_all

    # Center the data (mean=0, std=1)
    p_mean = torch.mean(flat_param_history, axis=0)
    p_std = torch.std(flat_param_history, axis=0)
    centered_param_history = (flat_param_history - p_mean) / (p_std + 1e-10)  # add epsilon to avoid NaNs

    # Get weights in gridplane defined by PC dimensions
    pca = PCA(n_components=2)
    pca.fit(centered_param_history)
    param_hist_pca_space = pca.transform(centered_param_history)

    PC1 = param_hist_pca_space[:, 0]
    PC2 = param_hist_pca_space[:, 1]
    PC1_extension = (np.max(PC1) - np.min(PC1)) * extension
    PC2_extension = (np.max(PC2) - np.min(PC2)) * extension
    PC1_range = np.linspace(np.min(PC1) - PC1_extension, np.max(PC1) + PC1_extension, num_points)
    PC2_range = np.linspace(np.min(PC2) - PC2_extension, np.max(PC2) + PC2_extension, num_points)
    PC1_mesh, PC2_mesh = np.meshgrid(PC1_range, PC2_range)

    # Convert PC coordinates into full weight vectors
    flat_PC1_vals = PC1_mesh.reshape(1, num_points ** 2)
    flat_PC2_vals = PC2_mesh.reshape(1, num_points ** 2)
    meshgrid_points = np.concatenate([flat_PC1_vals, flat_PC2_vals]).T

    gridpoints_paramspace = pca.inverse_transform(meshgrid_points)
    gridpoints_paramspace = torch.tensor(gridpoints_paramspace) * p_std + p_mean

    # Compute loss for points in grid
    test_network = copy(test_network)  # create copy to avoid modifying original networks
    losses = torch.zeros(num_points ** 2)
    for i, gridpoint_flat in enumerate(tqdm(gridpoints_paramspace)):
        state_dict = unflatten_params(gridpoint_flat, param_metadata)
        losses[i] = compute_loss(test_network, state_dict, test_dataloader)
    loss_grid = losses.reshape([PC1_range.size, PC2_range.size])

    plot_loss_surface(loss_grid, PC1_mesh, PC2_mesh)

    lines_PC1 = []
    lines_PC2 = []
    for i in range(0, len(PC1), history_len):
        lines_PC1.append(PC1[i:i + history_len])
        lines_PC2.append(PC2[i:i + history_len])

    fig = plt.figure()
    im = plt.imshow(loss_grid, cmap='Reds',
                    extent=[np.min(PC1_range), np.max(PC1_range),
                            np.max(PC2_range), np.min(PC2_range)])
    plt.colorbar(im)

    plt.scatter(PC1, PC2, s=0.1, color='k')

    # plt.scatter(PC1_network1[0], PC2_network1[0], s=80, color='b', edgecolor='k', label='Start')
    # plt.scatter(PC1_network2[0], PC2_network2[0], s=80, color='b', edgecolor='k')

    # plt.scatter(PC1_network1[-1], PC2_network1[-1], s=80, color='orange', edgecolor='k',
    #             label=f'End {network1.name}')
    # plt.scatter(PC1_network2[-1], PC2_network2[-1], s=80, color='cyan', edgecolor='k',
    #             label=f'End {network2.name}')

    plt.legend()
    plt.xlabel('PC1')
    plt.ylabel('PC2')


def plot_3D_loss_surface(loss_grid, PC1_mesh, PC2_mesh):
    """
    Function plots loss surface from the grid based on PCs

    Parameters
    loss_grid: torch tensor, size: [num_points x num_points]
        values of loss for the given model at a given set of weights
    PC1_mesh: torch tensor, size: [1 x num_points(specified in get_loss_landscape] (?)
    PC2_mesh: torch tensor, size: [1 x num_points(specified in get_loss_landscape]
    """
    fig = plt.figure(figsize=(8, 5))
    ax = fig.add_subplot(projection='3d')

    ax.plot_surface(PC1_mesh, PC2_mesh, loss_grid.numpy(), cmap='terrain', alpha=0.9)

    ax.view_init(elev=30, azim=-50)
    ax.set_xlabel(r'PC1', labelpad=9)
    ax.set_ylabel(r'PC2', labelpad=10)
    ax.set_zlabel(r'Loss', labelpad=25)
    ax.tick_params(axis='x', pad=0)
    ax.tick_params(axis='y', pad=0)
    ax.tick_params(axis='z', pad=10)
    plt.tight_layout()

    return fig


def plot_FB_weight_alignment(*projections, title=None):
    """

    :param projections: list of :class:'Projection'
    :param labels: list of str
    """
    fig, axes = plt.subplots()
    indexes = torch.where((projections[1].weight.data.T.flatten() == projections[1].initial_weight.T.flatten())
                          & (projections[0].weight.data.flatten() == projections[0].initial_weight.flatten()))
    axes.scatter(projections[0].weight.data.flatten()[indexes], projections[1].weight.data.T.flatten()[indexes], s=4.,
                 label='Un-allocated weights', color='orange', zorder=3)
    axes.scatter(projections[0].weight.data.flatten(), projections[1].weight.data.T.flatten(), s=4.,
                 label='Learned weights', color='b', zorder=2)
    axes.set_xlabel('Bottom-up weights')
    axes.set_ylabel('Top-down weights')
    if title is not None:
        axes.set_title(title)
    axes.legend(loc='best', frameon=False)
    fig.tight_layout()
    clean_axes(axes)
    fig.show()<|MERGE_RESOLUTION|>--- conflicted
+++ resolved
@@ -680,13 +680,9 @@
     :param title: str
     """
 
-<<<<<<< HEAD
     percent_correct, average_pop_activity_dict = (
         ut.compute_test_activity(network, test_dataloader, sorted_output_idx=sorted_output_idx, export=export,
                                  overwrite=overwrite))
-=======
-    percent_correct, average_pop_activity_dict = ut.compute_test_activity(network, test_dataloader, sorted_output_idx=sorted_output_idx, export=export, overwrite=overwrite)
->>>>>>> 9173f159
     print(f'Batch accuracy = {percent_correct}%')
 
     if population is None:
