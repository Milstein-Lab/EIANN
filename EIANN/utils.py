--- conflicted
+++ resolved
@@ -1211,17 +1211,10 @@
         reversed_layers = list(network)[::-1]
         for layer in reversed_layers:
             populations_list.extend([pop for pop in layer])
-<<<<<<< HEAD
     elif isinstance(population, list):
         populations_list.extend(population)
     elif population is not None:
         populations_list.append(population)
-=======
-    elif isinstance(populations, list):
-        populations_list.extend(populations)
-    elif populations is not None:
-        populations_list.append(populations)
->>>>>>> 29b89f0a
 
     if len(populations_list)>0 and isinstance(populations_list[0], str):
         # Convert population names to Population objects
