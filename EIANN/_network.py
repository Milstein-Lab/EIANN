import torch
import torch.nn as nn
from torch.nn import MSELoss, BCELoss
from torch.nn.functional import softplus, relu, sigmoid, elu
from torch.optim import Adam, SGD
import sys
import os
import shutil
import pickle
import datetime
from copy import deepcopy
import time

from EIANN.utils import half_kaining_init, scaled_kaining_init, linear
import EIANN.rules as rules
import EIANN.external as external


class Network(nn.Module):
    def __init__(self, layer_config, projection_config, learning_rate, optimizer=SGD, optimizer_kwargs=None,
                 criterion=MSELoss, criterion_kwargs=None, seed=None, device='cpu', tau=1, forward_steps=1,
                 backward_steps=1, verbose=False):
        """

        :param layer_config: nested dict
        :param projection_config: nested dict
        :param learning_rate: float; applies to weights and biases in absence of projection-specific learning rates
        :param optimizer: callable
        :param optimizer_kwargs: dict
        :param criterion: callable
        :param criterion_kwargs: dict
        :param seed: int or sequence of int
        :param device: str
        :param tau: int
        :param forward_steps: int
        :param backward_steps: int
        :param verbose: bool
        """
        super().__init__()
        self.device = device

        # Load loss criterion
        if isinstance(criterion, str):
            if criterion in globals():
                criterion = globals()[criterion]
            elif hasattr(external, criterion):
                criterion = getattr(external, criterion)
        if not callable(criterion):
            raise RuntimeError('Network: criterion (%s) must be imported and callable' % criterion)
        if criterion_kwargs is None:
            criterion_kwargs = {}
        self.criterion_kwargs = criterion_kwargs
        self.criterion = criterion(**criterion_kwargs)

        # Load other learning hyperparameters
        self.learning_rate = learning_rate
        self.tau = tau
        self.forward_steps = forward_steps
        self.backward_steps = backward_steps
        self.params_to_save = []

        self.seed = seed
        if self.seed is not None:
            torch.manual_seed(self.seed)

        self.backward_methods = set()
        self.module_dict = nn.ModuleDict()
        self.parameter_dict = nn.ParameterDict()
        self.optimizer_params_list = []

        # Build network populations
        self.layers = {}
        for i, (layer_name, pop_config) in enumerate(layer_config.items()):
            layer = Layer(layer_name)
            self.layers[layer_name] = layer
            self.__dict__[layer_name] = layer
            for j, (pop_name, pop_kwargs) in enumerate(pop_config.items()):
                if i == 0 and j == 0:
                    pop = Input(self, layer, pop_name, **pop_kwargs)
                else:
                    pop = Population(self, layer, pop_name, **pop_kwargs)
                layer.append_population(pop)

        # Build network projections
        for post_layer_name in projection_config:
            post_layer = self.layers[post_layer_name]
            for post_pop_name in projection_config[post_layer_name]:
                post_pop = post_layer.populations[post_pop_name]
                for pre_layer_name in projection_config[post_layer_name][post_pop_name]:
                    pre_layer = self.layers[pre_layer_name]
                    for pre_pop_name, projection_kwargs in \
                            projection_config[post_layer_name][post_pop_name][pre_layer_name].items():
                        pre_pop = pre_layer.populations[pre_pop_name]
                        projection = Projection(pre_pop, post_pop, device=device, **projection_kwargs)
                        post_pop.append_projection(projection)
                        post_pop.incoming_projections[projection.name] = projection
                        pre_pop.outgoing_projections[projection.name] = projection
                        if verbose:
                            print('Network: appending a projection from %s %s -> %s %s' %
                                  (pre_pop.layer.name, pre_pop.name, post_pop.layer.name, post_pop.name))

        if optimizer is not None:
            if isinstance(optimizer, str):
                if optimizer in globals():
                    optimizer = globals()[optimizer]
                elif hasattr(external, optimizer):
                    optimizer = getattr(external, optimizer)
            if not callable(optimizer):
                raise RuntimeError('Network: optimizer (%s) must be imported and callable' % optimizer)
            if optimizer_kwargs is None:
                optimizer_kwargs = {}
            # optimizer = optimizer(self.parameters(), lr=self.learning_rate, **optimizer_kwargs)
            optimizer = optimizer(self.optimizer_params_list, **optimizer_kwargs)

        self.optimizer = optimizer
        self.init_weights_and_biases()
        self.sample_order = []
        self.sorted_sample_indexes = []
        self.loss_history = []

    def init_weights_and_biases(self):
        for i, post_layer in enumerate(self):
            if i > 0:
                for post_pop in post_layer:
                    total_fan_in = 0
                    for projection in post_pop:
                        fan_in = projection.pre.size
                        total_fan_in += fan_in
                        if projection.weight_init is not None:
                            if projection.weight_init == 'half_kaining':
                                 half_kaining_init(projection.weight.data, fan_in, *projection.weight_init_args,
                                                   bounds=projection.weight_bounds)
                            elif projection.weight_init == 'scaled_kaining':
                                scaled_kaining_init(projection.weight.data, fan_in, *projection.weight_init_args)
                            else:
                                try:
                                    getattr(projection.weight.data,
                                            projection.weight_init)(*projection.weight_init_args)
                                except:
                                    raise RuntimeError('Network.init_weights_and_biases: callable for weight_init: %s '
                                                       'must be half_kaining, scaled_kaining, or a method of Tensor' %
                                                       projection.weight_init)
                    if post_pop.include_bias:
                        if post_pop.bias_init is None:
                            scaled_kaining_init(post_pop.bias.data, total_fan_in)
                        elif post_pop.bias_init == 'scaled_kaining':
                            scaled_kaining_init(post_pop.bias.data, total_fan_in, *post_pop.bias_init_args)
                        else:
                            try:
                                getattr(post_pop.bias.data, post_pop.bias_init)(*post_pop.bias_init_args)
                            except:
                                raise RuntimeError('Network.init_weights_and_biases: callable for bias_init: %s '
                                                   'must be scaled_kaining, or a method of Tensor' % post_pop.bias_init)

        self.constrain_weights_and_biases()

    def constrain_weights_and_biases(self):
        for i, post_layer in enumerate(self):
            if i > 0:
                for post_pop in post_layer:
                    if post_pop.include_bias and post_pop.bias_bounds is not None:
                        post_pop.bias.data = post_pop.bias.data.clamp(*post_pop.bias_bounds)
                    for projection in post_pop:
                        if projection.weight_bounds is not None:
                            projection.weight.data = projection.weight.data.clamp(*projection.weight_bounds)
                        if projection.constrain_weight is not None:
                            projection.constrain_weight()

    def reset_history(self):
        self.sample_order = []
        self.sorted_sample_indexes = []
        self.loss_history = []
        for layer in self:
            for population in layer:
                population.reinit(self.device)
                population.reset_history()

    def forward(self, sample, store_history=False):

        for i, layer in enumerate(self):
            for pop in layer:
                pop.reinit(self.device)
            if i == 0:
                input_pop = next(iter(layer))
                input_pop.activity = torch.squeeze(sample)

        for t in range(self.forward_steps):
            if t >= self.forward_steps - self.backward_steps:
                track_grad = True
            else:
                track_grad = False
            with torch.set_grad_enabled(track_grad):
                for post_layer in self:
                    for post_pop in post_layer:
                        post_pop.prev_activity = post_pop.activity
                for i, post_layer in enumerate(self):
                    for post_pop in post_layer:
                        if i > 0:
                            delta_state = -post_pop.state + post_pop.bias
                            for projection in post_pop:
                                pre_pop = projection.pre
                                if projection.update_phase in ['forward', 'F']:
                                    if projection.direction in ['forward', 'F']:
                                        delta_state = delta_state + projection(pre_pop.activity)
                                    elif projection.direction in ['recurrent', 'R']:
                                        delta_state = delta_state + projection(pre_pop.prev_activity)
                            post_pop.state = post_pop.state + delta_state / post_pop.tau
                            post_pop.activity = post_pop.activation(post_pop.state)
                        if store_history:
                            post_pop.forward_steps_activity.append(post_pop.activity.detach().clone())

        if store_history:
            for layer in self:
                for pop in layer:
                    pop.activity_history_list.append(pop.forward_steps_activity)

        return next(iter(layer)).activity

    def test(self, dataloader, store_history=False, status_bar=False):
        """

        :param dataloader: :class:'DataLoader';
            returns index (int), sample_data (tensor of float), and sample_target (tensor of float)
        :param store_history: bool
        :param status_bar: bool
        """
        num_samples = len(dataloader)

        if status_bar:
            from tqdm.autonotebook import tqdm

        epoch = 0
        epoch_sample_order = []
        if status_bar:
            dataloader_iter = tqdm(dataloader, desc='Samples')
        else:
            dataloader_iter = dataloader
        for sample_idx, sample_data, sample_target in dataloader_iter:
            sample_data = torch.squeeze(sample_data)
            sample_target = torch.squeeze(sample_target)
            epoch_sample_order.append(sample_idx)
            output = self.forward(sample_data, store_history)

            loss = self.criterion(output, sample_target)
            self.loss_history.append(loss.detach())

        epoch_sample_order = torch.concat(epoch_sample_order)
        self.sample_order.extend(epoch_sample_order)
        self.sorted_sample_indexes.extend(torch.add(epoch * num_samples, torch.argsort(epoch_sample_order)))

        self.sample_order = torch.stack(self.sample_order)
        self.sorted_sample_indexes = torch.stack(self.sorted_sample_indexes)
        self.loss_history = torch.stack(self.loss_history)

        return loss.detach()

    def train(self, dataloader, epochs, store_history=False, store_weights=False, status_bar=False):
        """

        :param dataloader: :class:'DataLoader';
            returns index (int), sample_data (tensor of float), and sample_target (tensor of float)
        :param epochs: int
        :param store_history: bool
        :param store_weights: bool
        :param status_bar: bool
        """
        num_samples = len(dataloader)

        # Save weights & biases & activity
        if store_weights:
            self.param_history = [deepcopy(self.state_dict())]

        if status_bar:
            from tqdm.autonotebook import tqdm

        if status_bar:
            epoch_iter = tqdm(range(epochs), desc='Epochs')
        else:
            epoch_iter = range(epochs)

        self.target_history = []

        for epoch in epoch_iter:
            epoch_sample_order = []
            if status_bar and len(dataloader) > epochs:
                dataloader_iter = tqdm(dataloader, desc='Samples', leave=epoch == epochs - 1)
            else:
                dataloader_iter = dataloader

            for sample_idx, sample_data, sample_target in dataloader_iter:
                sample_data = torch.squeeze(sample_data).to(self.device)
                sample_target = torch.squeeze(sample_target).to(self.device)
                epoch_sample_order.append(sample_idx)
                output = self.forward(sample_data, store_history)

                loss = self.criterion(output, sample_target)
                self.loss_history.append(loss.detach())
                self.target_history.append(sample_target)

                # Update state variables required for weight and bias updates
                for backward in self.backward_methods:
                    backward(self, output, sample_target, store_history)

                # Step weights and biases
                for i, post_layer in enumerate(self):
                    if i > 0:
                        for post_pop in post_layer:
                            if post_pop.include_bias:
                                post_pop.bias_learning_rule.step()
                            for projection in post_pop:
                                projection.learning_rule.step()

                self.constrain_weights_and_biases()

                # Store history of weights and biases
                if store_weights:
                    self.param_history.append(deepcopy(self.state_dict()))

            epoch_sample_order = torch.concat(epoch_sample_order)
            self.sample_order.extend(epoch_sample_order)
            self.sorted_sample_indexes.extend(torch.add(epoch * num_samples, torch.argsort(epoch_sample_order)))

        self.sample_order = torch.stack(self.sample_order)
        self.sorted_sample_indexes = torch.stack(self.sorted_sample_indexes)
        self.loss_history = torch.stack(self.loss_history)

        return loss.detach()

    def train_and_validate(self, train_dataloader, val_dataloader, epochs, val_interval=(0, -1, 50),
                           store_history=False, store_weights=False, store_weights_interval=None,
                           save_to_file=None, status_bar=False):
        """
        Starting at validate_start, probe with the validate_data every validate_interval until >= validate_stop
        :param train_dataloader:
        :param val_dataloader:
        :param epochs:
        :param val_interval: tuple of int (start_index, stop_index, interval)
        :param store_history: bool
        :param store_weights: bool
        :param store_weights_interval: tuple of int (start_index, stop_index, interval)
        :param status_bar: bool
        :return:
        """
        num_samples = len(train_dataloader)

        train_step = 0
        # includes initial state before first train step
        train_step_range = torch.arange(epochs * num_samples + 1)

        # Load validation data & initialize intermediate variables
        assert len(val_dataloader) == 1, 'Validation Dataloader must have a single large batch'
        idx, val_data, val_target = next(iter(val_dataloader))
        val_data = val_data.to(self.device)
        val_target = val_target.to(self.device)
        val_output_history = []
        val_loss_history = []
        val_accuracy_history = []
        self.val_history_train_steps = []

        val_range = torch.arange(train_step_range[val_interval[0]], train_step_range[val_interval[1]] + 1,
                                 val_interval[2])

        # Compute validation loss
        if train_step in val_range:
            output = self.forward(val_data).detach()
            val_output_history.append(output)
            val_loss_history.append(self.criterion(output, val_target).detach())
            accuracy = 100 * torch.sum(torch.argmax(output, dim=1) == torch.argmax(val_target, dim=1)) / \
                       output.shape[0]
            val_accuracy_history.append(accuracy)
            self.val_history_train_steps.append(train_step)

        # Store history of weights and biases
        if store_weights:
            self.param_history = []
            self.param_history_train_steps = []
            if store_weights_interval is None:
                store_weights_range = val_range
            else:
                store_weights_range = torch.arange(train_step_range[store_weights_interval[0]],
                                                   train_step_range[store_weights_interval[1]] + 1,
                                                   store_weights_interval[2])
            if train_step in store_weights_range:
                self.param_history.append(deepcopy(self.state_dict()))
                self.param_history_train_steps.append(train_step)

        if status_bar:
            from tqdm.autonotebook import tqdm

        if status_bar:
            epoch_iter = tqdm(range(epochs), desc='Epochs')
        else:
            epoch_iter = range(epochs)

        self.target_history = []

        for epoch in epoch_iter:
            epoch_sample_order = []
            if status_bar and len(train_dataloader) > epochs:
                dataloader_iter = tqdm(train_dataloader, desc='Samples', leave=epoch == epochs - 1)
            else:
                dataloader_iter = train_dataloader

            for sample_idx, sample_data, sample_target in dataloader_iter:
                train_step += 1

                sample_data = torch.squeeze(sample_data).to(self.device)
                sample_target = torch.squeeze(sample_target).to(self.device)
                epoch_sample_order.append(sample_idx)
                output = self.forward(sample_data, store_history)

                loss = self.criterion(output, sample_target)
                self.loss_history.append(loss.detach())
                self.target_history.append(sample_target)

                # Update state variables required for weight and bias updates
                for backward in self.backward_methods:
                    backward(self, output, sample_target, store_history)

                # Step weights and biases
                for i, post_layer in enumerate(self):
                    if i > 0:
                        for post_pop in post_layer:
                            if post_pop.include_bias:
                                post_pop.bias_learning_rule.step()
                            for projection in post_pop:
                                projection.learning_rule.step()

                self.constrain_weights_and_biases()

                # Store history of weights and biases
                if store_weights and train_step in store_weights_range:
                    self.param_history.append(deepcopy(self.state_dict()))
                    self.param_history_train_steps.append(train_step)

                # Compute validation loss
                if train_step in val_range:
                        output = self.forward(val_data).detach()
                        val_output_history.append(output)
                        val_loss_history.append(self.criterion(output, val_target).detach())
                        accuracy = 100 * torch.sum(torch.argmax(output, dim=1) == torch.argmax(val_target, dim=1)) / \
                                   output.shape[0]
                        val_accuracy_history.append(accuracy)
                        self.val_history_train_steps.append(train_step)

            epoch_sample_order = torch.concat(epoch_sample_order)
            sample_order.extend(epoch_sample_order)
            self.sorted_sample_indexes.extend(torch.add(epoch * num_samples, torch.argsort(epoch_sample_order)))

        self.sample_order = torch.stack(sample_order)
        self.sorted_sample_indexes = torch.stack(self.sorted_sample_indexes)
        self.loss_history = torch.stack(self.loss_history).cpu()
        self.val_output_history = torch.stack(val_output_history).cpu()
        self.val_loss_history = torch.stack(val_loss_history).cpu()
        self.val_accuracy_history = torch.stack(val_accuracy_history).cpu()
        self.val_target = val_target.cpu()

        if save_to_file is not None:
            self.save(path=save_to_file)

    def save(self, path=None, dir="saved_networks/", filename="datetime.datetime.now().strftime('%Y%m%d_%H%M%S')"):

<<<<<<< HEAD
        if path is None:
            path = dir + filename + ".pickle"
            if not os.path.exists(dir):
                os.makedirs(dir)
        else:
            path = path + ".pickle"
=======
        return loss.detach()

    def save(self, path="saved_networks/", filename="datetime.datetime.now().strftime('%Y%m%d_%H%M%S')"):
>>>>>>> 41c94e3e

        if os.path.exists(path):
            overwrite = input('File already exists. Overwrite? (y/n)')
            if overwrite == 'y':
                # shutil.rmtree(path+filename)
                os.remove(path)
            else:
                print('Model not saved')
                return

        self.params_to_save.append('param_history','param_history_train_steps','sample_order','target_history','sorted_sample_indexes',
            'loss_history','val_output_history','val_loss_history','val_accuracy_history','val_target',
            'activity_history_list','_activity_history', '_backward_activity_history','bias_history_list','_bias_history',
            '_plateau_history', 'plateau_history_list')

        data_dict = {'network': {param_name: value for param_name, value in self.__dict__.items()
                                 if param_name in self.params_to_save},
                     'layers': {},
                     'populations': {},
                     'final_state_dict': self.state_dict()}

        for layer in self:
            layer_data = {param_name: value for param_name, value in layer.__dict__.items()
                          if param_name in self.params_to_save}
            data_dict['layers'][layer.name] = layer_data

            for population in layer:
                population_data = {param_name: value for param_name, value in population.__dict__.items()
                                   if param_name in self.params_to_save}
                data_dict['populations'][population.fullname] = population_data

        with open(path, 'wb') as file:
            pickle.dump(data_dict, file, protocol=pickle.HIGHEST_PROTOCOL)
        print(f'Model saved to {path}{filename}.pickle')

    def load(self, filepath):
        print(f"Loading model data from '{filepath}'...")
        with open(filepath, 'rb') as file:
            data_dict = pickle.load(file)

        print('Loading parameters into the network...')
        self.__dict__.update(data_dict['network'])

        for layer in self:
            layer_data = data_dict['layers'][layer.name]
            layer.__dict__.update(layer_data)

            for population in layer:
                population_data = data_dict['populations'][population.fullname]
                population.__dict__.update(population_data)

        self.load_state_dict(data_dict['final_state_dict'])

        print(f"Model successfully loaded from '{filepath}'")

    def __iter__(self):
        for layer in self.layers.values():
            yield layer


class AttrDict(dict):
    """
    Enables Layers, Populations, and Projections to be accessed as attributes of the network object.
    """
    def __init__(self, value=None):
        if value is None:
            pass
        elif isinstance(value, dict):
            for key in value:
                self.__setitem__(key, value[key])
        else:
            raise TypeError('expected dict')

    def __setitem__(self, key, value):
        if isinstance(value, dict) and not isinstance(value, AttrDict):
            value = AttrDict(value)
        super(AttrDict, self).__setitem__(key, value)

    def __getitem__(self, key):
        found = self.get(key)
        if found is None:
            raise KeyError
        return found

    __setattr__, __getattr__ = __setitem__, __getitem__


class Layer(object):
    def __init__(self, name):
        self.name = name
        self.populations = {}

    def append_population(self, population):
        self.populations[population.name] = population
        self.__dict__[population.name] = population

    def __iter__(self):
        for population in self.populations.values():
            yield population

    def __repr__(self):
        ls = []
        for pop_name in self.populations.keys():
            ls.append(pop_name)
        items = ", ".join(ls)
        return f'{type(self)} :\n\t({items})'


class Population(object):
    def __init__(self, network, layer, name, size, activation, activation_kwargs=None, tau=None,
                 include_bias=False, bias_init=None, bias_init_args=None, bias_bounds=None,
                 bias_learning_rule=None, bias_learning_rule_kwargs=None):
        """
        Class for population of neurons
        :param network: :class:'Network'
        :param layer: :class:'Layer'
        :param name: str
        :param size: int
        :param activation: str; name of imported callable
        :param activation_kwargs: dict
        :param include_bias: bool
        :param bias_init: str; name of imported callable
        :param bias_init_args: dict
        :param bias_bounds: tuple of float
        :param bias_learning_rule: str; name of imported callable
        :param bias_learning_rule_kwargs: dict
        """
        # Constants
        self.network = network
        self.layer = layer
        self.name = name
        self.size = size
        self.fullname = layer.name+self.name
        if tau is None:
            self.tau = network.tau
        else:
            self.tau = tau

        # Set callable activation function
        if isinstance(activation, str):
            if activation in globals():
                activation = globals()[activation]
            elif hasattr(external, activation):
                activation = getattr(external, activation)
        if not callable(activation):
            raise RuntimeError \
                ('Population: callable for activation: %s must be imported' % activation)
        if activation_kwargs is None:
            activation_kwargs = {}
        self.activation = lambda x: activation(x, **activation_kwargs)

        # Set bias parameters
        self.bias = nn.Parameter(torch.zeros(self.size), requires_grad=False)
        self.bias = self.bias.to(network.device)
        self.bias_init = bias_init
        if bias_init_args is None:
            bias_init_args = ()
        self.bias_init_args = bias_init_args
        self.bias_bounds = bias_bounds
        if bias_learning_rule_kwargs is None:
            bias_learning_rule_kwargs = {}
        if bias_learning_rule is None:
            bias_learning_rule_class = rules.BiasLearningRule
        else:
            include_bias = True
            if bias_learning_rule == 'Backprop':
                bias_learning_rule_class = rules.BackpropBias
                self.bias.requires_grad = True
            else:
                try:
                    if isinstance(bias_learning_rule, str):
                        if hasattr(rules, bias_learning_rule):
                            bias_learning_rule_class = getattr(rules, bias_learning_rule)
                        elif hasattr(external, bias_learning_rule):
                            bias_learning_rule_class = getattr(external, bias_learning_rule)
                    elif callable(bias_learning_rule):
                        bias_learning_rule_class = bias_learning_rule
                    if not issubclass(bias_learning_rule_class, rules.BiasLearningRule):
                        raise Exception
                except:
                    raise RuntimeError \
                        ('Population: bias_learning_rule: %s must be imported and subclass of BiasLearningRule' %
                         bias_learning_rule)

        self.include_bias = include_bias

        self.bias_learning_rule = bias_learning_rule_class(self, **bias_learning_rule_kwargs)
        self.network.backward_methods.add(bias_learning_rule_class.backward)

        self.network.parameter_dict[self.fullname+'_bias'] = self.bias
        self.network.optimizer_params_list.append({'params': self.bias,
                                                   'lr':self.bias_learning_rule.learning_rate})


        # Initialize storage containers
        self.projections = {}
        self.backward_projections = []
        self.outgoing_projections = {}
        self.incoming_projections = {}
        self.reinit(network.device)
        self.reset_history()

    def reinit(self, device):
        """
        Method for resetting state variables of a population
        :param device:
        """
        self.activity = torch.zeros(self.size, device=device)
        self.state = torch.zeros(self.size, device=device)
        self.forward_steps_activity = []

    def reset_history(self):
        """

        """
        self.activity_history_list = []
        self._activity_history = None
        self.backward_activity_history_list = []
        self._backward_activity_history = None
        self.plateau_history_list = []
        self._plateau_history = None

    def append_projection(self, projection):
        """
        Register Projection parameters as Network module parameters. Enables convenient attribute access syntax.
        :param projection: :class:'Projection'
        """
        self.network.backward_methods.add(projection.learning_rule.__class__.backward)

        if projection.pre.layer.name not in self.projections:
            self.projections[projection.pre.layer.name] = {}
            self.__dict__[projection.pre.layer.name] = AttrDict()
        self.projections[projection.pre.layer.name][projection.pre.name] = projection
        self.__dict__[projection.pre.layer.name][projection.pre.name] = projection

        self.network.module_dict[projection.name] = projection
        self.network.optimizer_params_list.append({'params': projection.weight,
                                                   'lr':projection.learning_rule.learning_rate})

    def __iter__(self):
        for projections in self.projections.values():
            for projection in projections.values():
                yield projection

    @property
    def activity_history(self):
        if self._activity_history is None:
            if self.activity_history_list:
                self._activity_history = \
                    torch.stack([torch.stack(forward_steps_activity)
                                 for forward_steps_activity in self.activity_history_list])
                self.activity_history_list = []
        else:
            if self.activity_history_list:
                self._activity_history = \
                    torch.cat([self._activity_history,
                               torch.stack([torch.stack(forward_steps_activity)
                                            for forward_steps_activity in self.activity_history_list])])
                self.activity_history_list = []

        return self._activity_history

    @property
    def backward_activity_history(self):
        if not hasattr(self, '_backward_activity_history'):
            return None
        if self._backward_activity_history is None:
            if self.backward_activity_history_list:
                self._backward_activity_history = \
                    torch.stack([torch.stack(backward_steps_activity)
                                 for backward_steps_activity in self.backward_activity_history_list])
                self.backward_activity_history_list = []
        else:
            if self.backward_activity_history_list:
                self._backward_activity_history = \
                    torch.cat([self._backward_activity_history,
                               torch.stack([torch.stack(backward_steps_activity)
                                            for backward_steps_activity in self.backward_activity_history_list])])
                self.backward_activity_history_list = []

        return self._backward_activity_history

    @property
    def plateau_history(self):
        if not hasattr(self, '_plateau_history'):
            return None
        if self._plateau_history is None:
            if self.plateau_history_list:
                self._plateau_history = torch.stack(self.plateau_history_list)
                self.plateau_history_list = []
        else:
            if self.plateau_history_list:
                self._plateau_history = torch.cat([self._plateau_history, torch.stack(self.plateau_history_list)])
                self.plateau_history_list = []

        return self._plateau_history

    @property
    def bias_history(self):
        """
        TODO: cache the bias_history so this doesn't have to rebuilt from scratch at each call
        :return:
        """
        param_history = self.network.param_history
        _bias_history = [param_history[t][f'parameter_dict.{self.fullname}_bias'] for t in range(len(param_history))]
        return torch.stack(_bias_history)


class Input(Population):
    def __init__(self, network, layer, name, size, *args, **kwargs):
        self.network = network
        self.layer = layer
        self.name = name
        self.fullname = layer.name+self.name
        self.size = size
        self.projections = {}
        self.outgoing_projections = {}
        self.reinit(network.device)
        self.reset_history()

    def reset_history(self):
        self.activity_history_list = []
        self._activity_history = None


class Projection(nn.Linear):
    def __init__(self, pre_pop, post_pop, weight_init=None, weight_init_args=None, weight_constraint=None,
                 weight_constraint_kwargs=None, weight_bounds=None, direction='forward', update_phase='forward',
                 compartment=None, learning_rule='Backprop', learning_rule_kwargs=None, device=None, dtype=None):
        """

        :param pre_pop: :class:'Population'
        :param post_pop: :class:'Population'
        :param weight_init: str
        :param weight_init_args: tuple
        :param weight_constraint: str
        :param weight_constraint_kwargs: dict
        :param weight_bounds: tuple of float
        :param direction: str in ['forward', 'recurrent', 'F', 'R']
        :param update_phase: str in ['forward', 'backward', 'F', B']
        :param compartment: None or str in ['soma', 'dend']
        :param learning_rule: str
        :param learning_rule_kwargs: dict
        :param device:
        :param dtype:
        """
        super().__init__(pre_pop.size, post_pop.size, bias=False, device=device, dtype=dtype)

        self.pre = pre_pop
        self.post = post_pop
        self.name = f'{post_pop.layer.name}{post_pop.name}_{pre_pop.layer.name}{pre_pop.name}'

        # Initialize weight parameters
        self.weight_init = weight_init
        if weight_init_args is None:
            weight_init_args = ()
        self.weight_init_args = weight_init_args

        if weight_constraint is None:
            self.constrain_weight = None
        else:
            if isinstance(weight_constraint, str):
                if hasattr(rules, weight_constraint):
                    weight_constraint = getattr(rules, weight_constraint)
                elif hasattr(external, weight_constraint):
                    weight_constraint = getattr(external, weight_constraint)
            if not callable(weight_constraint):
                raise RuntimeError \
                    ('Projection: weight_constraint: %s must be imported and callable' %
                     weight_constraint)
            if weight_constraint_kwargs is None:
                weight_constraint_kwargs = {}
            self.constrain_weight = \
                lambda projection=self, kwargs=weight_constraint_kwargs: \
                    weight_constraint(projection, **weight_constraint_kwargs)

        self.weight_bounds = weight_bounds

        if direction not in ['forward', 'recurrent', 'F', 'R']:
            raise RuntimeError('Projection: direction (%s) must be forward or recurrent' % direction)
        self.direction = direction
        if update_phase not in ['forward', 'backward', 'F', 'B']:
            raise RuntimeError('Projection: update_phase (%s) must be forward or backward' % update_phase)
        if update_phase in ['backward', 'B']:
            self.post.backward_projections.append(self)
        self.update_phase = update_phase

        if compartment is not None and compartment not in ['soma', 'dend']:
            raise RuntimeError('Projection: compartment (%s) must be None, soma, or dend' % compartment)
        self.compartment = compartment

        # Set learning rule as callable of the projection
        if learning_rule_kwargs is None:
            learning_rule_kwargs = {}
        if learning_rule is None:
            learning_rule_class = rules.LearningRule
        else:
            try:
                if isinstance(learning_rule, str):
                    if hasattr(rules, learning_rule):
                        learning_rule_class = getattr(rules, learning_rule)
                    elif hasattr(external, learning_rule):
                        learning_rule_class = getattr(external, learning_rule)
                elif callable(learning_rule):
                    learning_rule_class = learning_rule
                if not issubclass(learning_rule_class, rules.LearningRule):
                    raise Exception
            except:
                raise RuntimeError \
                    ('Projection: learning_rule: %s must be imported and instance of LearningRule' % learning_rule)
        self.learning_rule  = learning_rule_class(self, **learning_rule_kwargs)
        if learning_rule_class != rules.Backprop:
            self.weight.requires_grad = False

    @property
    def weight_history(self):
        param_history = self.post.network.param_history
        _weight_history = [param_history[t][f'module_dict.{self.name}.weight'] for t in range(len(param_history))]
        return torch.stack(_weight_history)<|MERGE_RESOLUTION|>--- conflicted
+++ resolved
@@ -365,8 +365,7 @@
             output = self.forward(val_data).detach()
             val_output_history.append(output)
             val_loss_history.append(self.criterion(output, val_target).detach())
-            accuracy = 100 * torch.sum(torch.argmax(output, dim=1) == torch.argmax(val_target, dim=1)) / \
-                       output.shape[0]
+            accuracy = 100 * torch.sum(torch.argmax(output,dim=1) == torch.argmax(val_target,dim=1)) / output.shape[0]
             val_accuracy_history.append(accuracy)
             self.val_history_train_steps.append(train_step)
 
@@ -460,18 +459,12 @@
 
     def save(self, path=None, dir="saved_networks/", filename="datetime.datetime.now().strftime('%Y%m%d_%H%M%S')"):
 
-<<<<<<< HEAD
         if path is None:
             path = dir + filename + ".pickle"
             if not os.path.exists(dir):
                 os.makedirs(dir)
         else:
             path = path + ".pickle"
-=======
-        return loss.detach()
-
-    def save(self, path="saved_networks/", filename="datetime.datetime.now().strftime('%Y%m%d_%H%M%S')"):
->>>>>>> 41c94e3e
 
         if os.path.exists(path):
             overwrite = input('File already exists. Overwrite? (y/n)')
