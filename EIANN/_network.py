--- conflicted
+++ resolved
@@ -26,6 +26,7 @@
         :param criterion: callable
         :param criterion_kwargs: dict
         :param seed: int or sequence of int
+        :param device: str
         :param tau: int
         :param forward_steps: int
         :param backward_steps: int
@@ -163,16 +164,8 @@
         self.loss_history = []
         for layer in self:
             for population in layer:
-<<<<<<< HEAD
                 population.reinit(self.device)
-                population.activity_history_list = []
-                population._activity_history = None
-                population.dendrite_history = []
-                population.plateau_history = []
-=======
-                population.reinit()
                 population.reset_history()
->>>>>>> acda151c
 
     def forward(self, sample, store_history=False):
 
@@ -322,13 +315,22 @@
         self.sample_order = torch.stack(self.sample_order)
         self.sorted_sample_indexes = torch.stack(self.sorted_sample_indexes)
         self.loss_history = torch.stack(self.loss_history)
-        return
+
+        return loss.detach()
 
     def train_and_validate(self, train_dataloader, val_dataloader, epochs, val_interval=(0,-1,50),
                            store_history=False, store_weights=False, status_bar=False):
-        '''
-        Starting at validate_start, it will probe with the validate_data every validate_interval until >= validate_stop
-        '''
+        """
+        Starting at validate_start, probe with the validate_data every validate_interval until >= validate_stop
+        :param train_dataloader:
+        :param val_dataloader:
+        :param epochs:
+        :param val_interval:
+        :param store_history:
+        :param store_weights:
+        :param status_bar:
+        :return:
+        """
         num_samples = len(train_dataloader)
 
         # Save weights & biases & activity
@@ -375,7 +377,7 @@
 
                 # Update state variables required for weight and bias updates
                 for backward in self.backward_methods:
-                    backward(self, output, sample_target)
+                    backward(self, output, sample_target, store_history)
 
                 # Step weights and biases
                 for i, post_layer in enumerate(self):
@@ -388,7 +390,7 @@
 
                 self.constrain_weights_and_biases()
 
-                # Save weights & biases & activity
+                # Store history of weights and biases
                 if store_weights:
                     self.param_history.append(deepcopy(self.state_dict()))
 
@@ -556,26 +558,16 @@
         self.backward_projections = []
         self.outgoing_projections = {}
         self.incoming_projections = {}
-<<<<<<< HEAD
         self.reinit(network.device)
+        self.reset_history()
 
     def reinit(self, device):
-        '''
+        """
         Method for resetting state variables of a population
-        '''
+        :param device:
+        """
         self.activity = torch.zeros(self.size, device=device)
         self.state = torch.zeros(self.size, device=device)
-        self.sample_activity = []
-=======
-        self.reinit()
-        self.reset_history()
-
-    def reinit(self):
-        """
-        Method for resetting state variables of a population
-        """
-        self.activity = torch.zeros(self.size)
-        self.state = torch.zeros(self.size)
         self.forward_steps_activity = []
 
     def reset_history(self):
@@ -588,7 +580,6 @@
         self._backward_activity_history = None
         self.plateau_history_list = []
         self._plateau_history = None
->>>>>>> acda151c
 
     def append_projection(self, projection):
         """
@@ -683,16 +674,12 @@
         self.size = size
         self.projections = {}
         self.outgoing_projections = {}
-<<<<<<< HEAD
         self.reinit(network.device)
-=======
-        self.reinit()
         self.reset_history()
 
     def reset_history(self):
         self.activity_history_list = []
         self._activity_history = None
->>>>>>> acda151c
 
 
 class Projection(nn.Linear):
