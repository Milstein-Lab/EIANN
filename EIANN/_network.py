--- conflicted
+++ resolved
@@ -32,7 +32,6 @@
         """
         super().__init__()
         self.learning_rate = learning_rate
-
         if isinstance(criterion, str):
             if criterion in globals():
                 criterion = globals()[criterion]
@@ -251,21 +250,11 @@
         :param store_weights: bool
         :param status_bar: bool
         """
-        self.num_samples = len(dataloader)
+        num_samples = len(dataloader)
 
         # Save weights & biases & activity
-<<<<<<< HEAD
         if store_weights:
-            for layer in self:
-                for population in layer:
-                    # if hasattr(population,'bias'):
-                    #     population.bias_history_ls.append(population.bias.detach().clone())
-                    for projection in population:
-                        projection.weight_history_ls = [projection.weight.detach().clone()]
-=======
-        if store_history:
             self.param_history = [deepcopy(self.state_dict())]
->>>>>>> 48491dd5
 
         if status_bar:
             from tqdm.autonotebook import tqdm
@@ -309,40 +298,18 @@
 
                 self.constrain_weights_and_biases()
 
-<<<<<<< HEAD
-                # Save weights & biases & activity
+                 # Save weights & biases & activity
                 if store_weights:
-                    for layer in self:
-                        for population in layer:
-                            # if hasattr(population,'bias'):
-                            #     population.bias_history_ls.append(population.bias.detach().clone())
-                            for projection in population:
-                                projection.weight_history_ls.append(projection.weight.detach().clone())
-=======
-                 # Save weights & biases & activity
-                if store_history:
                     self.param_history.append(deepcopy(self.state_dict()))
->>>>>>> 48491dd5
 
             epoch_sample_order = torch.concat(epoch_sample_order)
             self.sample_order.extend(epoch_sample_order)
-            self.sorted_sample_indexes.extend(torch.add(epoch * self.num_samples, torch.argsort(epoch_sample_order)))
+            self.sorted_sample_indexes.extend(torch.add(epoch * num_samples, torch.argsort(epoch_sample_order)))
 
         self.sample_order = torch.stack(self.sample_order)
         self.sorted_sample_indexes = torch.stack(self.sorted_sample_indexes)
         self.loss_history = torch.stack(self.loss_history)
 
-<<<<<<< HEAD
-        if store_weights:
-            for layer in self:
-                for population in layer:
-                    # if hasattr(population,'bias'):
-                    #     population.bias_history_ls.append(population.bias.detach().clone())
-                    for projection in population:
-                        projection.weight_history = torch.stack(projection.weight_history_ls)
-
-=======
->>>>>>> 48491dd5
         return loss.detach()
 
     def __iter__(self):
